--- conflicted
+++ resolved
@@ -49,33 +49,8 @@
     QSplitter,
     QWidget,
 )
-<<<<<<< HEAD
 from src.alt_core.library import ItemType
 from src.alt_core.ts_core import (
-=======
-from humanfriendly import format_timespan
-
-from src.core.enums import SettingItems
-from src.core.library import ItemType
-from src.core.ts_core import TagStudioCore
-from src.core.constants import (
-    PLAINTEXT_TYPES,
-    TAG_COLORS,
-    DATE_FIELDS,
-    TEXT_FIELDS,
-    BOX_FIELDS,
-    ALL_FILE_TYPES,
-    SHORTCUT_TYPES,
-    PROGRAM_TYPES,
-    ARCHIVE_TYPES,
-    PRESENTATION_TYPES,
-    SPREADSHEET_TYPES,
-    DOC_TYPES,
-    AUDIO_TYPES,
-    VIDEO_TYPES,
-    IMAGE_TYPES,
-    LIBRARY_FILENAME,
->>>>>>> 385b4117
     COLLAGE_FOLDER_NAME,
     TS_FOLDER_NAME,
     VERSION,
@@ -1067,22 +1042,6 @@
                             self.expand_collation(collation.e_ids_and_pages)
                         )
                     )
-<<<<<<< HEAD
-=======
-                # item.setHidden(False)
-
-                # Restore Selected Borders
-                if (item_thumb.mode, item_thumb.item_id) in self.selected:
-                    item_thumb.thumb_button.set_selected(True)
-                else:
-                    item_thumb.thumb_button.set_selected(False)
-
-                self.thumb_job_queue.put(
-                    (
-                        item_thumb.renderer.render,
-                        (time.time(), filepath, base_size, ratio, False, True),
-                    )
->>>>>>> 385b4117
                 )
 
             # Restore Selected Borders
@@ -1094,7 +1053,7 @@
             self.thumb_job_queue.put(
                 (
                     item_thumb.renderer.render,
-                    (time.time(), filepath, base_size, ratio, False),
+                    (time.time(), filepath, base_size, ratio, False, True),
                 )
             )
 
