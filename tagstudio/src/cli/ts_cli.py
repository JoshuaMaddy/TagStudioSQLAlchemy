# Copyright (C) 2024 Travis Abendshien (CyanVoxel).
# Licensed under the GPL-3.0 License.
# Created for TagStudio: https://github.com/CyanVoxel/TagStudio

"""DEPRECIATED: A basic CLI driver for TagStudio."""

import datetime
import math
from multiprocessing import Value
import os
import subprocess
import sys
import time
from PIL import Image, ImageOps, ImageChops, UnidentifiedImageError
import pillow_avif
from pathlib import Path
import traceback
import cv2
# import climage
# import click
from datetime import datetime as dt
from src.core.ts_core import *
from src.core.utils.web import *
from src.core.utils.fs import *
from src.core.library import *
<<<<<<< HEAD
from src.qt.helpers.file_opener import open_file
=======
from src.qt.helpers.file_opener import file_open
>>>>>>> f40be005

WHITE_FG = '\033[37m'
WHITE_BG = '\033[47m'
BRIGHT_WHITE_FG = '\033[97m'
BRIGHT_WHITE_BG = '\033[107m'
BLACK_FG = '\033[30m'
BRIGHT_CYAN_FG = '\033[96m'
BRIGHT_CYAN_BG = '\033[106m'
BRIGHT_MAGENTA_FG = '\033[95m'
BRIGHT_MAGENTA_BG = '\033[105m'
BRIGHT_GREEN_FG = '\033[92m'
BRIGHT_GREEN_BG = '\033[102m'
YELLOW_FG = '\033[33m'
YELLOW_BG = '\033[43m'
BRIGHT_YELLOW_FG = '\033[93m'
BRIGHT_YELLOW_BG = '\033[103m'
RED_BG = '\033[41m'
BRIGHT_RED_FG = '\033[91m'
BRIGHT_RED_BG = '\033[101m'
MAGENTA_FG = '\033[35m'
MAGENTA_BG = '\033[45m'
RESET = '\033[0m'
SAVE_SCREEN = '\033[?1049h\033[?47h\033[H'
RESTORE_SCREEN = '\033[?47l\033[?1049l'

ERROR = f'{RED_BG}{BRIGHT_WHITE_FG}[ERROR]{RESET}'
WARNING = f'{RED_BG}{BRIGHT_WHITE_FG}[WARNING]{RESET}'
INFO = f'{BRIGHT_CYAN_BG}{BLACK_FG}[INFO]{RESET}'


def clear():
	"""Clears the terminal screen."""

	# Windows
	if os.name == 'nt':
		_ = os.system('cls')

	# Unix
	else:
		_ = os.system('clear')


class CliDriver:
	"""A basic CLI driver for TagStudio."""

	def __init__(self, core, args):
		self.core: TagStudioCore = core
		self.lib = self.core.lib
		self.filtered_entries: list[tuple[ItemType, int]] = []
		self.args = args
		self.first_open: bool = True
		self.first_browse: bool = True
		self.is_missing_count_init: bool = False
		self.is_new_file_count_init: bool = False
		self.is_dupe_entry_count_init: bool = False
		self.is_dupe_file_count_init: bool = False

		self.external_preview_size: tuple[int, int] = (960, 960)
		epd_path = os.path.normpath(
			f'{Path(__file__).parent.parent.parent}/resources/cli/images/external_preview.png')
		self.external_preview_default: Image = Image.open(epd_path) if os.path.exists(
			epd_path) else Image.new(mode='RGB', size=(self.external_preview_size))
		self.external_preview_default.thumbnail(self.external_preview_size)
		epb_path = os.path.normpath(
			f'{Path(__file__).parent.parent.parent}/resources/cli/images/no_preview.png')
		self.external_preview_broken: Image = Image.open(epb_path) if os.path.exists(
			epb_path) else Image.new(mode='RGB', size=(self.external_preview_size))
		self.external_preview_broken.thumbnail(self.external_preview_size)

		self.branch: str = (' ('+VERSION_BRANCH +
							')') if VERSION_BRANCH else ''
		self.base_title: str = f'TagStudio {VERSION}{self.branch} - CLI Mode'
		self.title_text: str = self.base_title
		self.buffer = {}

	def start(self):
		"""Enters the CLI."""
		print(SAVE_SCREEN, end='')
		try:
			self.scr_main_menu()
		except SystemExit:
			# self.cleanup_before_exit()
			# sys.exit()
			self.exit(save=False, backup=False)
		except KeyboardInterrupt:
			# traceback.print_exc()
			print('\nForce Quitting TagStudio...')
			# if self.lib and self.lib.library_dir:
			# 	self.backup_library()
			# self.cleanup_before_exit()
			# sys.exit()
			self.exit(save=False, backup=False)
		except:
			traceback.print_exc()
			print('\nPress Enter to Continue...')
			input()
			# if self.lib and self.lib.library_dir:
			# 	self.backup_library()
			# self.cleanup_before_exit()
			# sys.exit()
			self.exit(save=False, backup=True)
		# except:
		# 	print(
		# 		'\nAn Unknown Exception in TagStudio has Occurred. Press Enter to Continue...')
		# 	input()
		# 	# if self.lib and self.lib.library_dir:
		# 	# 	self.backup_library()
		# 	# self.cleanup_before_exit()
		# 	# sys.exit()
		# 	self.quit(save=False, backup=True)

	def cleanup_before_exit(self, restore_screen=True):
		"""Things do be done on application exit."""
		try:
			if self.args.external_preview:
				self.close_external_preview()
		except Exception:
			traceback.print_exc()
			print('\nCrashed on Cleanup! This is unusual... Press Enter to Continue...')
			input()
			self.backup_library()

		if restore_screen:
			print(f'{RESET}{RESTORE_SCREEN}', end='')
	
	def exit(self, save:bool, backup:bool):
		"""Exists TagStudio, and optionally saves and/or backs up data."""

		if save:
			print(f'{INFO} Saving Library to disk...')
			self.save_library(display_message=False)
		if backup:
			print(f'{INFO} Saving Library changes to Backups folder...')
			self.backup_library(display_message=False)

		self.cleanup_before_exit()

		try:
			sys.exit()
		except SystemExit:
			sys.exit()

	def format_title(self, str, color=f'{BRIGHT_WHITE_FG}{MAGENTA_BG}') -> str:
		"""Formats a string with title formatting."""
		# Floating Pill (Requires NerdFont)
		# return f'◀ {str} ▶'.center(os.get_terminal_size()[0], " ").replace('◀', '\033[96m\033[0m\033[30m\033[106m').replace('▶', '\033[0m\033[96m\033[0m')
		# Solid Background
		return f'{color}{str.center(os.get_terminal_size()[0], " ")[:os.get_terminal_size()[0]]}{RESET}'

	def format_subtitle(self, str, color=BRIGHT_CYAN_FG) -> str:
		"""Formats a string with subtitle formatting."""
		return f'{color}{(" "+str+" ").center(os.get_terminal_size()[0], "═")[:os.get_terminal_size()[0]]}{RESET}'

	def format_h1(self, str, color=BRIGHT_MAGENTA_FG) -> str:
		"""Formats a string with h1 formatting."""
		return f'{color}{("┫ "+str+" ┣").center(os.get_terminal_size()[0], "━")[:os.get_terminal_size()[0]]}{RESET}'

	def format_h2(self, str, color=BRIGHT_GREEN_FG) -> str:
		"""Formats a string with h2 formatting."""
		return f'{color}{(" "+str+" ").center(os.get_terminal_size()[0], "·")[:os.get_terminal_size()[0]]}{RESET}'

	def get_file_color(self, ext: str):
		if ext.lower().replace('.','',1) == 'gif':
			return BRIGHT_YELLOW_FG
		if ext.lower().replace('.','',1) in IMAGE_TYPES:
			return WHITE_FG
		elif ext.lower().replace('.','',1) in VIDEO_TYPES:
			return BRIGHT_CYAN_FG
		elif ext.lower().replace('.','',1) in DOC_TYPES:
			return BRIGHT_GREEN_FG
		else:
			return BRIGHT_WHITE_FG

	def get_tag_color(self, color: str) -> str:
		if color.lower() == 'black':
			return '\033[48;2;17;16;24m' + '\033[38;2;183;182;190m'
			# return '\033[48;5;233m' + BRIGHT_WHITE_FG
		elif color.lower() == 'dark gray':
			return '\033[48;2;36;35;42m' + '\033[38;2;189;189;191m'
			# return '\033[48;5;233m' + BRIGHT_WHITE_FG
		elif color.lower() == 'gray':
			return '\033[48;2;83;82;90m' + '\033[38;2;203;202;210m'
			# return '\033[48;5;246m' + BRIGHT_WHITE_FG
		elif color.lower() == 'light gray':
			return '\033[48;2;170;169;176m' + '\033[38;2;34;33;40m'
			# return '\033[48;5;250m' + BLACK_FG
		elif color.lower() == 'white':
			return '\033[48;2;242;241;248m' + '\033[38;2;48;47;54m'
			# return '\033[48;5;231m' + '\033[38;5;244m'
		elif color.lower() == 'light pink':
			return '\033[48;2;255;143;190m' + '\033[38;2;108;43;57m'
			# return '\033[48;5;212m' + '\033[38;5;88m'
		elif color.lower() == 'pink':
			return '\033[48;2;250;74;117m' + '\033[38;2;91;23;35m'
			# return '\033[48;5;204m' + '\033[38;5;224m'
		elif color.lower() == 'magenta':
			return '\033[48;2;224;43;132m' + '\033[38;2;91;13;54m'
			# return '\033[48;5;197m' + '\033[38;5;224m'
		elif color.lower() == 'red':
			return '\033[48;2;226;44;60m' + '\033[38;2;68;13;18m'
			# return '\033[48;5;196m' + '\033[38;5;224m'
		elif color.lower() == 'red orange':
			return '\033[48;2;232;55;38m' + '\033[38;2;97;18;11m'
			# return '\033[48;5;202m' + '\033[38;5;221m'
		elif color.lower() == 'salmon':
			return '\033[48;2;246;88;72m' + '\033[38;2;111;27;22m'
			# return '\033[48;5;203m' + '\033[38;5;88m'
		elif color.lower() == 'orange':
			return '\033[48;2;237;96;34m' + '\033[38;2;85;30;10m'
			# return '\033[48;5;208m' + '\033[38;5;229m'
		elif color.lower() == 'yellow orange':
			return '\033[48;2;250;154;44m' + '\033[38;2;102;51;13m'
			# return '\033[48;5;214m' + '\033[38;5;88m'
		elif color.lower() == 'yellow':
			return '\033[48;2;255;214;61m' + '\033[38;2;117;67;18m'
			# return '\033[48;5;220m' + '\033[38;5;88m'
		elif color.lower() == 'mint':
			return '\033[48;2;74;237;144m' + '\033[38;2;22;79;62m'
			# return '\033[48;5;84m' + '\033[38;5;17m'
		elif color.lower() == 'lime':
			return '\033[48;2;149;227;69m' + '\033[38;2;65;84;21m'
			# return '\033[48;5;154m' + '\033[38;5;17m'
		elif color.lower() == 'light green':
			return '\033[48;2;138;236;125m' + '\033[38;2;44;85;38m'
			# return '\033[48;5;40m' + '\033[38;5;17m'
		elif color.lower() == 'green':
			return '\033[48;2;40;187;72m' + '\033[38;2;13;56;40m'
			# return '\033[48;5;28m' + '\033[38;5;191m'
		elif color.lower() == 'teal':
			return '\033[48;2;23;191;157m' + '\033[38;2;7;58;68m'
			# return '\033[48;5;36m' + '\033[38;5;17m'
		elif color.lower() == 'cyan':
			return '\033[48;2;60;222;196m' + '\033[38;2;12;64;66m'
			# return '\033[48;5;50m' + '\033[38;5;17m'
		elif color.lower() == 'light blue':
			return '\033[48;2;85;187;246m' + '\033[38;2;18;37;65m'
			# return '\033[48;5;75m' + '\033[38;5;17m'
		elif color.lower() == 'blue':
			return '\033[48;2;59;99;240m' + '\033[38;2;158;192;249m'
			# return '\033[48;5;27m' + BRIGHT_WHITE_FG
		elif color.lower() == 'blue violet':
			return '\033[48;2;93;88;241m' + '\033[38;2;149;176;249m'
			# return '\033[48;5;63m' + BRIGHT_WHITE_FG
		elif color.lower() == 'violet':
			return '\033[48;2;120;60;239m' + '\033[38;2;187;157;247m'
			# return '\033[48;5;57m' + BRIGHT_WHITE_FG
		elif color.lower() == 'purple':
			return '\033[48;2;155;79;240m' + '\033[38;2;73;24;98m'
			# return '\033[48;5;135m' + BRIGHT_WHITE_FG
		elif color.lower() == 'peach':
			return '\033[48;2;241;198;156m' + '\033[38;2;97;63;47m'
			# return '\033[48;5;223m' + '\033[38;5;88m'
		elif color.lower() == 'brown':
			return '\033[48;2;130;50;22m' + '\033[38;2;205;157;131m'
			# return '\033[48;5;130m' + BRIGHT_WHITE_FG
		elif color.lower() == 'lavender':
			return '\033[48;2;173;142;239m' + '\033[38;2;73;43;101m'
			# return '\033[48;5;141m' + '\033[38;5;17m'
		elif color.lower() == 'blonde':
			return '\033[48;2;239;198;100m' + '\033[38;2;109;70;30m'
			# return '\033[48;5;221m' + '\033[38;5;88m'
		elif color.lower() == 'auburn':
			return '\033[48;2;161;50;32m' + '\033[38;2;217;138;127m'
			# return '\033[48;5;88m' + '\033[38;5;216m'
		elif color.lower() == 'light brown':
			return '\033[48;2;190;91;45m' + '\033[38;2;76;41;14m'
		elif color.lower() == 'dark brown':
			return '\033[48;2;76;35;21m' + '\033[38;2;183;129;113m'
			# return '\033[48;5;172m' + BRIGHT_WHITE_FG
		elif color.lower() == 'cool gray':
			return '\033[48;2;81;87;104m' + '\033[38;2;158;161;195m'
			# return '\033[48;5;102m' + BRIGHT_WHITE_FG
		elif color.lower() == 'warm gray':
			return '\033[48;2;98;88;80m' + '\033[38;2;192;171;146m'
			# return '\033[48;5;59m' + BRIGHT_WHITE_FG
		elif color.lower() == 'olive':
			return '\033[48;2;76;101;46m' + '\033[38;2;180;193;122m'
			# return '\033[48;5;58m' + '\033[38;5;193m'
		elif color.lower() == 'berry':
			return '\033[48;2;159;42;167m' + '\033[38;2;204;143;220m'
		else:
			return ''

	def copy_field_to_buffer(self, entry_field) -> None:
		"""Copies an Entry Field object into the internal buffer."""
		self.buffer = dict(entry_field)

	def paste_field_from_buffer(self, entry_id) -> None:
		"""Merges or adds the Entry Field object in the internal buffer to the Entry."""
		if self.buffer:
			# entry: Entry = self.lib.entries[entry_index]
			# entry = self.lib.get_entry(entry_id)
			field_id: int = self.lib.get_field_attr(self.buffer, 'id')
			content = self.lib.get_field_attr(self.buffer, 'content')

			# NOTE: This code is pretty much identical to the match_conditions code
			# found in the core. Could this be made generic? Especially for merging Entries.
			if self.lib.get_field_obj(int(field_id))['type'] == 'tag_box':
				existing_fields: list[int] = self.lib.get_field_index_in_entry(
					entry_id, field_id)
				if existing_fields:
					self.lib.update_entry_field(
						entry_id, existing_fields[0], content, 'append')
				else:
					self.lib.add_field_to_entry(entry_id, field_id)
					self.lib.update_entry_field(
						entry_id, -1, content, 'append')

			if self.lib.get_field_obj(int(field_id))['type'] in TEXT_FIELDS:
				if not self.lib.does_field_content_exist(entry_id, field_id, content):
					self.lib.add_field_to_entry(entry_id, field_id)
					self.lib.update_entry_field(
						entry_id, -1, content, 'replace')

			# existing_fields: list[int] = self.lib.get_field_index_in_entry(entry_index, field_id)
			# if existing_fields:
			# 	self.lib.update_entry_field(entry_index, existing_fields[0], content, 'append')
			# else:
			# 	self.lib.add_field_to_entry(entry_index, field_id)
			# 	self.lib.update_entry_field(entry_index, -1, content, 'replace')

	def init_external_preview(self) -> None:
		"""Initialized the external preview image file."""
		if self.lib and self.lib.library_dir:
			external_preview_path: str = os.path.normpath(
				f'{self.lib.library_dir}/{TS_FOLDER_NAME}/external_preview.jpg')
			if not os.path.isfile(external_preview_path):
				temp = self.external_preview_default
				temp.save(external_preview_path)

			file_open(external_preview_path)
	
	def set_external_preview_default(self) -> None:
		"""Sets the external preview to its default image."""
		if self.lib and self.lib.library_dir:
			external_preview_path: str = os.path.normpath(
				f'{self.lib.library_dir}/{TS_FOLDER_NAME}/external_preview.jpg')
			if os.path.isfile(external_preview_path):
				temp = self.external_preview_default
				temp.save(external_preview_path)

	def set_external_preview_broken(self) -> None:
		"""Sets the external preview image file to the 'broken' placeholder."""
		if self.lib and self.lib.library_dir:
			external_preview_path: str = os.path.normpath(
				f'{self.lib.library_dir}/{TS_FOLDER_NAME}/external_preview.jpg')
			if os.path.isfile(external_preview_path):
				temp = self.external_preview_broken
				temp.save(external_preview_path)

	def close_external_preview(self) -> None:
		"""Destroys and closes the external preview image file."""
		if self.lib and self.lib.library_dir:
			external_preview_path: str = os.path.normpath(
				f'{self.lib.library_dir}/{TS_FOLDER_NAME}/external_preview.jpg')
			if os.path.isfile(external_preview_path):
				os.remove(external_preview_path)

	def scr_create_library(self, path=''):
		"""Screen for creating a new TagStudio library."""

		subtitle = 'Create Library'

		clear()
		print(f'{self.format_title(self.title_text)}')
		print(self.format_subtitle(subtitle))
		print('')
		
		if not path:
			print('Enter Library Folder Path: \n> ', end='')
			path = input()
		if os.path.exists(path):
			print('')
			print(f'{INFO} Are you sure you want to create a new Library at \"{path}\"? (Y/N)\n> ', end='')
			con = input().lower()
			if con == 'y' or con == 'yes':
				result = self.lib.create_library(path)
				if result == 0:
					print(f'{INFO} Created new TagStudio Library at: \"{path}\"\nPress Enter to Return to Main Menu...')
					input()
					# self.open_library(path)
				elif result == 1:
					print(f'{ERROR} Could not create Library. Path: \"{path}\" is pointing inside an existing TagStudio Folder.\nPress Enter to Return to Main Menu...')
					input()
				elif result == 2:
					print(f'{ERROR} Could not write inside path: \"{path}\"\nPress Enter to Return to Main Menu...')
					input()
		else:
			print(f'{ERROR} Invalid Path: \"{path}\"\nPress Enter to Return to Main Menu...')
			input()
		# if Core.open_library(path) == 1:
		#     self.library_name = path
		#     self.scr_library_home()
		# else:
		#     print(f'[ERROR]: No existing TagStudio library found at \'{path}\'')
		#     self.scr_main_menu()

	def open_library(self, path):
		"""Opens a TagStudio library."""
		
		return_code = self.lib.open_library(path)
		if return_code == 1:
			# self.lib = self.core.library
			if self.args.external_preview:
				self.init_external_preview()

			if len(self.lib.entries) <= 1000:
				print(
					f'{INFO} Checking for missing files in Library \'{self.lib.library_dir}\'...')
				self.lib.refresh_missing_files()
			# else:
			#     print(
			#         f'{INFO} Automatic missing file refreshing is turned off for large libraries (1,000+ Entries)')
			self.title_text: str = self.base_title + ''
			self.scr_library_home()
		else:
			clear()
			print(
				f'{ERROR} No existing TagStudio library found at \'{path}\'')
			self.scr_main_menu(clear_scr=False)
	
	def close_library(self, save=True):
		"""
		Saves (by default) and clears the current Library as well as related operations.
		Does *not* direct the navigation back to the main menu, that's not my job.
		"""
		if save:
			self.lib.save_library_to_disk()
		if self.args.external_preview:
			self.close_external_preview()
		self.lib.clear_internal_vars()

	def backup_library(self, display_message:bool = True) -> bool:
		"""Saves a backup copy of the Library file to disk. Returns True if successful."""
		if self.lib and self.lib.library_dir:
			filename = self.lib.save_library_backup_to_disk()
			location = os.path.normpath(
				f'{self.lib.library_dir}/{TS_FOLDER_NAME}/backups/{filename}')
			if display_message:
				print(f'{INFO} Backup of Library saved at \"{location}\".')
			return True
		return False
	
	def save_library(self, display_message:bool = True) -> bool:
		"""Saves the Library file to disk. Returns True if successful."""
		if self.lib and self.lib.library_dir:
			self.lib.save_library_to_disk()
			if display_message:
				print(f'{INFO} Library saved to disk.')
			return True
		return False

	def get_char_limit(self, text: str) -> int:
		"""
		Returns an estimated value for how many characters of a block of text should be allowed to display before being truncated.
		"""
		# char_limit: int = (
		# 	(os.get_terminal_size()[0] * os.get_terminal_size()[1]) // 6)
		# char_limit -= (text.count('\n') + text.count('\r') * (os.get_terminal_size()[0] // 1.0))
		# char_limit = char_limit if char_limit > 0 else min(40, len(text))

		char_limit: int = os.get_terminal_size(
		)[0] * (os.get_terminal_size()[1] // 5)
		char_limit -= ((text.count('\n') + text.count('\r'))
					   * (os.get_terminal_size()[0] // 2))
		char_limit = char_limit if char_limit > 0 else min((64), len(text))

		# print(f'Char Limit: {char_limit}, Len: {len(text)}')
		return char_limit

	def truncate_text(self, text: str) -> str:
		"""Returns a truncated string for displaying, calculated with `get_char_limit()`."""
		if len(text) > self.get_char_limit(text):
			# print(f'Char Limit: {self.get_char_limit(text)}, Len: {len(text)}')
			return (f'{text[:int(self.get_char_limit(text) - 1)]} {WHITE_FG}[...]{RESET}')
		else:
			return (text)

	def print_fields(self, index) -> None:
		"""Prints an Entry's formatted fields to the screen."""
		entry = self.lib.entries[index]

		if entry and self.args.debug:
				print('')
				print(f'{BRIGHT_WHITE_BG}{BLACK_FG} ID: {RESET} ', end='')
				print(entry.id_)

		if entry and entry.fields:

			for i, field in enumerate(entry.fields):
				# Buffer between box fields below other fields if this isn't the first field
				if i != 0 and self.lib.get_field_attr(field, 'type') in BOX_FIELDS and self.lib.get_field_attr(entry.fields[i-1], 'type') not in BOX_FIELDS:
					print('')
				# Format the field title differently for box fields.
				if self.lib.get_field_attr(field, 'type') in BOX_FIELDS:
					print(
						f'{BRIGHT_WHITE_BG}{BLACK_FG} {self.lib.get_field_attr(field, "name")}: {RESET} ', end='\n')
				else:
					print(
						f'{BRIGHT_WHITE_BG}{BLACK_FG} {self.lib.get_field_attr(field, "name")}: {RESET} ', end='')
				if self.lib.get_field_attr(field, 'type') == 'tag_box':
					char_count: int = 0
					for tag_id in self.lib.get_field_attr(field, 'content'):
						tag = self.lib.get_tag(tag_id)
						# Properly wrap Tags on screen
						char_count += len(f' {tag.display_name(self.lib)} ') + 1
						if char_count > os.get_terminal_size()[0]:
							print('')
							char_count = len(
								f' {tag.display_name(self.lib)} ') + 1
						print(
							f'{self.get_tag_color(tag.color)} {tag.display_name(self.lib)} {RESET}', end='')
						# If the tag isn't the last one, print a space for the next one.
						if tag_id != self.lib.get_field_attr(field, 'content')[-1]:
							print(' ', end='')
						else:
							print('')
				elif self.lib.get_field_attr(field, 'type') in TEXT_FIELDS:
					# Normalize line endings in any text content.
					text: str = self.lib.get_field_attr(
						field, 'content').replace('\r', '\n')
					print(self.truncate_text(text))
				elif self.lib.get_field_attr(field, 'type') == 'datetime':
					try:
						# TODO: Localize this and/or add preferences.
						date = dt.strptime(self.lib.get_field_attr(
							field, 'content'), '%Y-%m-%d %H:%M:%S')
						print(date.strftime('%D - %r'))
					except:
						print(self.lib.get_field_attr(field, 'content'))
				else:
					print(self.lib.get_field_attr(field, 'content'))

				# Buffer between box fields above other fields if this isn't the last field
				if (entry.fields[i] != entry.fields[-1] 
						and self.lib.get_field_attr(field, 'type') in BOX_FIELDS):
					print('')
		else:
			# print(f'{MAGENTA_BG}{BRIGHT_WHITE_FG}[No Fields]{RESET}{WHITE_FG} (Run \'edit\', then \'add <field name>\' to add some!){RESET}')
			print(f'{MAGENTA_BG}{BRIGHT_WHITE_FG}[No Fields]{RESET}{WHITE_FG}')

	def print_thumbnail(self, index, filepath='', ignore_fields=False, 
		     max_width=-1) -> None:
		"""
		Prints an Entry's formatted thumbnail to the screen.
		Takes in either an Entry index or a direct filename.
		"""
		entry = None if index < 0 else self.lib.entries[index]
		if entry:
			filepath = os.path.normpath(f'{self.lib.library_dir}/{entry.path}/{entry.filename}')
		external_preview_path: str = ''
		if self.args.external_preview:
			external_preview_path = os.path.normpath(
				f'{self.lib.library_dir}/{TS_FOLDER_NAME}/external_preview.jpg')
		# thumb_width = min(
		# 	os.get_terminal_size()[0]//2,
		# 	math.floor(os.get_terminal_size()[1]*0.5))
		# thumb_width = math.floor(os.get_terminal_size()[1]*0.5)

		# if entry:
		file_type = os.path.splitext(filepath)[1].lower()[1:]
		if file_type in (IMAGE_TYPES + VIDEO_TYPES):
			# TODO: Make the image-grabbing part try to get thumbnails.

			# Lots of calculations to determine an image width that works well.
			w, h = (1, 1)
			final_img_path = filepath
			if file_type in IMAGE_TYPES:
				try:
					raw = Image.open(filepath)
					w, h = raw.size
					# NOTE: Temporary way to hack a non-terminal preview.
					if self.args.external_preview:
						raw = raw.convert('RGB')
						# raw.thumbnail((512, 512))
						raw.thumbnail(self.external_preview_size)
						raw.save(external_preview_path)
				except:
					print(f'{ERROR} Could not load image \"{filepath}\"')
					if self.args.external_preview:
						self.set_external_preview_broken()
			elif file_type in VIDEO_TYPES:
				try:
					video = cv2.VideoCapture(filepath)
					video.set(cv2.CAP_PROP_POS_FRAMES,
							  (video.get(cv2.CAP_PROP_FRAME_COUNT) // 2))
					success, frame = video.read()
					if not success:
						# Depending on the video format, compression, and frame
						# count, seeking halfway does not work and the thumb
						# must be pulled from the earliest available frame.
						video.set(cv2.CAP_PROP_POS_FRAMES, 0)
						success, frame = video.read()
					frame = cv2.cvtColor(frame, cv2.COLOR_BGR2RGB)
					final_frame = Image.fromarray(frame)
					w, h = final_frame.size
					final_frame.save(os.path.normpath(
						f'{self.lib.library_dir}/{TS_FOLDER_NAME}/temp.jpg'), quality=50)
					final_img_path = os.path.normpath(
						f'{self.lib.library_dir}/{TS_FOLDER_NAME}/temp.jpg')
					# NOTE: Temporary way to hack a non-terminal preview.
					if self.args.external_preview and entry:
						final_frame.thumbnail(self.external_preview_size)
						final_frame.save(external_preview_path)
				except SystemExit:
					sys.exit()
				except:
					print(
						f'{ERROR} Could not load video thumbnail for \"{filepath}\"')
					if self.args.external_preview and entry:
						self.set_external_preview_broken()
					pass

			img_ratio: float = w / h
			term_ratio_norm: float = (os.get_terminal_size()[
				1] / os.get_terminal_size()[0]) * 2
			base_mod: float = 0.7
			field_cnt_mod: float = 0
			desc_len_mod: float = 0
			tag_cnt_mod: float = 0
			if entry and entry.fields and not ignore_fields:
				field_cnt_mod = 1.5 * len(entry.fields)
				for f in entry.fields:
					if self.lib.get_field_attr(f, 'type') == 'tag_box':
						tag_cnt_mod += (0.5 *
										len(self.lib.get_field_attr(f, 'content')))
					elif self.lib.get_field_attr(f, 'type') == 'text_box':
						desc_len_mod += (0.07 *
										 len(self.truncate_text(self.lib.get_field_attr(f, 'content'))))
						desc_len_mod += (1.7 * self.truncate_text(self.lib.get_field_attr(
							f, 'content')).count('\n'))
						desc_len_mod += (1.7 * self.truncate_text(self.lib.get_field_attr(
							f, 'content')).count('\r'))
			try:
				thumb_width = min(
					math.floor((os.get_terminal_size()[0]
								* img_ratio * term_ratio_norm * base_mod)
							   - ((field_cnt_mod + desc_len_mod + tag_cnt_mod)*(img_ratio*0.7))),
					os.get_terminal_size()[0])
				if max_width > 0:
					thumb_width = max_width if thumb_width > max_width else thumb_width
				# image = climage.convert(final_img_path, is_truecolor=True, is_256color=False,
				# 						is_16color=False, is_8color=False, width=thumb_width)
				# Center Alignment Hack
				spacing = (os.get_terminal_size()[0] - thumb_width) // 2
				if not self.args.external_preview or not entry:
					print(' ' * spacing, end='')
					print(image.replace('\n', ('\n' + ' ' * spacing)))

				if file_type in VIDEO_TYPES:
					os.remove(
						f'{self.lib.library_dir}/{TS_FOLDER_NAME}/temp.jpg')
			except:
				if not self.args.external_preview or not entry:
					print(
						f'{ERROR} Could not display preview. Is there enough screen space?')

	def print_columns(self, content: list[object], add_enum: False) -> None:
		"""
		Prints content in a column format.
		Content: A list of tuples list[(element, formatting)]
		"""
		try:
			if content:
				# This is an estimate based on the existing screen formatting.
				margin: int = 7
				enum_padding: int = 0
				term_width: int = os.get_terminal_size()[0]

				num_width: int = len(str(len(content) + 1))
				if add_enum:
					enum_padding = num_width + 2

				longest_width: int = len(
					max(content, key=lambda x: len(x[0]))[0]) + 1  # + Padding
				column_count: int = term_width // (
					longest_width + enum_padding + 3)
				column_count: int = column_count if column_count > 0 else 1
				max_display: int = column_count * \
					(os.get_terminal_size()[1]-margin)
				displayable: int = min(max_display, len(content))

				# Recalculate based on displayable items
				num_width = len(str(len(content[:max_display]) + 1))
				if add_enum:
					enum_padding = num_width + 2
				longest_width = len(
					max(content[:max_display], key=lambda x: len(x[0]))[0]) + 1
				column_count = term_width // (longest_width + enum_padding + 3)
				column_count = column_count if column_count > 0 else 1
				max_display = column_count * (os.get_terminal_size()[1]-margin)
				# displayable: int = min(max_display, len(content))

				num_width = len(str(len(content[:max_display]) + 1))
				if add_enum:
					enum_padding = num_width + 2
				# longest_width = len(max(content[:max_display], key=lambda x: len(x[0]))[0]) + 1
				# column_count = term_width // (longest_width + enum_padding + 3)
				# column_count = column_count if column_count > 0 else 1
				# max_display = column_count * (os.get_terminal_size()[1]-margin)

				# print(num_width)
				# print(term_width)
				# print(longest_width)
				# print(columns)
				# print(max(content, key = lambda x : len(x[0])))
				# print(len(max(content, key = lambda x : len(x[0]))[0]))

				# # Prints out the list in a left-to-right tabular column form with color formatting.
				# for i, element in enumerate(content):
				# 	if i != 0 and i % (columns-1) == 0:
				# 		print('')
				# 	if add_enum:
				# 		print(f'{element[1]}[{str(i+1).zfill(num_width)}] {element[0]} {RESET}', end='')
				# 	else:
				# 		print(f'{element[1]} {element[0]} {RESET}', end='')
				# 	print(' ' * (longest_width - len(element[0])), end='')

				# Prints out the list in a top-down tabular column form with color formatting.
				# This is my greatest achievement.
				row_count: int = math.floor(len(content) / column_count)
				table_size: int = row_count * column_count
				table_size = table_size if table_size > 0 else 1
				# print(f'Rows:{max_rows}, Cols:{max_columns}')
				row_num = 1
				col_num = 1
				for i, element in enumerate(content):
					if i < max_display:
						if row_count > 1:
							row_number = i // column_count
							index = (i * row_count) - \
									(row_number * (table_size-1))
							# col_number = index // math.ceil(len(content) / max_columns)
							offset: int = 0
							if displayable % table_size == 1:
								offset = 1 if (index >= row_count) and (
									row_number != row_count) else 0
							elif displayable % table_size != 0:
								if 1 < col_num <= displayable % table_size:
									offset += col_num - 1
								elif col_num > 1 and col_num > displayable % table_size:
									offset = displayable % table_size

							if col_num > 1 and (os.get_terminal_size()[1]-margin) < row_count:
								offset -= (row_count - (os.get_terminal_size()
														[1]-margin)) * (col_num-1) + (col_num-1)

							# print(f'{row_count}/{(os.get_terminal_size()[1]-margin)}', end='')

							index += offset
							# print(offset, end='')
							# print(f'{row_num}-{col_num}', end='')
						else:
							index = i
						if i != 0 and i % column_count == 0:
							row_num += 1
							col_num = 1
							print('')
						if index < len(content):
							col_num += 1
							col_num = col_num if col_num <= column_count else 1
							if add_enum:
								print(
									f'{content[index][1]}[{str(index+1).zfill(num_width)}] {content[index][0]} {RESET}', end='')
							else:
								print(
									f'{content[index][1]} {content[index][0]} {RESET}', end='')
							if row_count > 0:
								print(' ' * (longest_width -
											 len(content[index][0])), end='')
							else:
								print(' ', end='')
					else:
						print(
							'\n' + self.format_h2(f'[{len(content) - max_display} More...]'), end='')
						# print(WHITE_FG + '\n' + f'[{len(content) - max_display} More...]'.center(os.get_terminal_size()[0], " ")[:os.get_terminal_size()[0]]+RESET)
						# print(f'\n{WHITE_FG}[{{RESET}', end='')
						break
				# print(f'Rows:{row_count}, Cols:{column_count}')
				print('')

		except Exception:
			traceback.print_exc()
			print('\nPress Enter to Continue...')
			input()
			pass

	def run_macro(self, name: str, entry_id: int):
		"""Runs a specific Macro on an Entry given a Macro name."""
		# entry: Entry = self.lib.get_entry_from_index(entry_id)
		entry = self.lib.get_entry(entry_id)
		path = os.path.normpath(
			f'{self.lib.library_dir}/{entry.path}/{entry.filename}')
		source = path.split(os.sep)[1].lower()
		if name == 'sidecar':
			self.lib.add_generic_data_to_entry(
				self.core.get_gdl_sidecar(path, source), entry_id)
		elif name == 'autofill':
			self.run_macro('sidecar', entry_id)
			self.run_macro('build-url', entry_id)
			self.run_macro('match', entry_id)
			self.run_macro('clean-url', entry_id)
			self.run_macro('sort-fields', entry_id)
		elif name == 'build-url':
			data = {'source': self.core.build_url(entry_id, source)}
			self.lib.add_generic_data_to_entry(data, entry_id)
		elif name == 'sort-fields':
			order: list[int] = [0] + [1, 2] + [9, 17, 18, 19, 20] + \
				[10, 14, 11, 12, 13, 22] + [4, 5] + [8, 7, 6] + [3, 21]
			self.lib.sort_fields(entry_id, order)
		elif name == 'match':
			self.core.match_conditions(entry_id)
		elif name == 'scrape':
			self.core.scrape(entry_id)
		elif name == 'clean-url':
			# entry = self.lib.get_entry_from_index(entry_id)
			if entry.fields:
				for i, field in enumerate(entry.fields, start=0):
					if self.lib.get_field_attr(field, 'type') == 'text_line':
						self.lib.update_entry_field(
							entry_id=entry_id,
							field_index=i,
							content=strip_web_protocol(
								self.lib.get_field_attr(field, 'content')),
							mode='replace')

	def create_collage(self) -> str:
		"""Generates and saves an image collage based on Library Entries."""

		run: bool = True
		keep_aspect: bool = False
		data_only_mode: bool = False
		data_tint_mode: bool = False

		mode:int = self.scr_choose_option(subtitle='Choose Collage Mode(s)',
			choices=[
			('Normal','Creates a standard square image collage made up of Library media files.'),
			('Data Tint','Tints the collage with a color representing data about the Library Entries/files.'),
			('Data Only','Ignores media files entirely and only outputs a collage of Library Entry/file data.'),
			('Normal & Data Only','Creates both Normal and Data Only collages.'),
			], prompt='', required=True)
	
		if mode == 1:
			data_tint_mode = True
		
		if mode == 2:
			data_only_mode = True
		
		if mode in [0, 1, 3]:
			keep_aspect = self.scr_choose_option(
				subtitle='Choose Aspect Ratio Option',
				choices=[
				('Stretch to Fill','Stretches the media file to fill the entire collage square.'),
				('Keep Aspect Ratio','Keeps the original media file\'s aspect ratio, filling the rest of the square with black bars.')
				], prompt='', required=True)
		
		if mode in [1, 2, 3]:
			# TODO: Choose data visualization options here.
			pass
		
		full_thumb_size: int = 1

		if mode in [0, 1, 3]:
			full_thumb_size = self.scr_choose_option(
				subtitle='Choose Thumbnail Size',
				choices=[
				('Tiny (32px)',''),
				('Small (64px)',''),
				('Medium (128px)',''),
				('Large (256px)',''),
				('Extra Large (512px)','')
				], prompt='', required=True)
		
		thumb_size: int = (32 if (full_thumb_size == 0) 
						else 64 if (full_thumb_size == 1) 
						else 128 if (full_thumb_size == 2) 
						else 256 if (full_thumb_size == 3) 
						else 512 if (full_thumb_size == 4) 
						else 32)
		

		# if len(com) > 1 and com[1] == 'keep-aspect':
		# 	keep_aspect = True
		# elif len(com) > 1 and com[1] == 'data-only':
		# 	data_only_mode = True
		# elif len(com) > 1 and com[1] == 'data-tint':
		# 	data_tint_mode = True
		grid_size = math.ceil(math.sqrt(len(self.lib.entries)))**2
		grid_len = math.floor(math.sqrt(grid_size))
		thumb_size = thumb_size if not data_only_mode else 1
		img_size = thumb_size * grid_len
		
		print(f'Creating collage for {len(self.lib.entries)} Entries.\nGrid Size: {grid_size} ({grid_len}x{grid_len})\nIndividual Picture Size: ({thumb_size}x{thumb_size})')
		if keep_aspect:
			print('Keeping original aspect ratios.')
		if data_only_mode:
			print('Visualizing Entry Data')
		
		if not data_only_mode:
			time.sleep(5)

		collage = Image.new('RGB', (img_size,img_size))
		filename = os.path.normpath(f'{self.lib.library_dir}/{TS_FOLDER_NAME}/{COLLAGE_FOLDER_NAME}/collage_{datetime.datetime.utcnow().strftime("%F_%T").replace(":", "")}.png')

		i = 0
		for x in range(0, grid_len):
			for y in range(0, grid_len):
				try:
					if i < len(self.lib.entries) and run:
						# entry: Entry = self.lib.get_entry_from_index(i)
						entry = self.lib.entries[i]
						filepath = os.path.normpath(f'{self.lib.library_dir}/{entry.path}/{entry.filename}')
						file_type = os.path.splitext(filepath)[1].lower()[1:]
						color: str = ''

						if data_tint_mode or data_only_mode:
							color = '#000000' # Black (Default)
							
							if entry.fields:
								has_any_tags:bool = False
								has_content_tags:bool = False
								has_meta_tags:bool = False
								for field in entry.fields:
									if self.lib.get_field_attr(field, 'type') == 'tag_box':
										if self.lib.get_field_attr(field, 'content'):
											has_any_tags = True
											if self.lib.get_field_attr(field, 'id') == 7:
												has_content_tags = True
											elif self.lib.get_field_attr(field, 'id') == 8:
												has_meta_tags = True
								if has_content_tags and has_meta_tags:
									color = '#28bb48' # Green
								elif has_any_tags:
									color = '#ffd63d' # Yellow
									# color = '#95e345' # Yellow-Green
								else:
									# color = '#fa9a2c' # Yellow-Orange
									color = '#ed8022' # Orange
							else:
								color = '#e22c3c' # Red

							if data_only_mode:
								pic: Image = Image.new('RGB', (thumb_size,thumb_size), color)
								collage.paste(pic, (y*thumb_size, x*thumb_size))
						if not data_only_mode:
							print(f'\r{INFO} Combining [{i+1}/{len(self.lib.entries)}]: {self.get_file_color(file_type)}{entry.path}{os.sep}{entry.filename}{RESET}')
							# sys.stdout.write(f'\r{INFO} Combining [{i+1}/{len(self.lib.entries)}]: {self.get_file_color(file_type)}{entry.path}{os.sep}{entry.filename}{RESET}')
							# sys.stdout.flush()
							if file_type in IMAGE_TYPES:
								with Image.open(os.path.normpath(f'{self.lib.library_dir}/{entry.path}/{entry.filename}')) as pic:
									if keep_aspect:
										pic.thumbnail((thumb_size,thumb_size))
									else:
										pic = pic.resize((thumb_size,thumb_size))
									if data_tint_mode and color:
										pic = pic.convert(mode='RGB')
										pic = ImageChops.hard_light(pic, Image.new('RGB', (thumb_size,thumb_size), color))
									collage.paste(pic, (y*thumb_size, x*thumb_size))
							elif file_type in VIDEO_TYPES:
								video = cv2.VideoCapture(filepath)
								video.set(cv2.CAP_PROP_POS_FRAMES,
										(video.get(cv2.CAP_PROP_FRAME_COUNT) // 2))
								success, frame = video.read()
								frame = cv2.cvtColor(frame, cv2.COLOR_BGR2RGB)
								with Image.fromarray(frame, mode='RGB') as pic:
									if keep_aspect:
										pic.thumbnail((thumb_size,thumb_size))
									else:
										pic = pic.resize((thumb_size,thumb_size))
									if data_tint_mode and color:
										pic = ImageChops.hard_light(pic, Image.new('RGB', (thumb_size,thumb_size), color))
									collage.paste(pic, (y*thumb_size, x*thumb_size))
				except UnidentifiedImageError:
					print(f'\n{ERROR} Couldn\'t read {entry.path}{os.sep}{entry.filename}')
				except KeyboardInterrupt:
					# self.quit(save=False, backup=True)
					run = False
					clear()
					print(f'{INFO} Collage operation cancelled.')
					clear_scr=False
				except:
					print(f'{ERROR} {entry.path}{os.sep}{entry.filename}')
					traceback.print_exc()
					print('Continuing...')
				i = i+1
		
		if run:
			self.lib.verify_ts_folders()
			collage.save(filename)
			return filename
		return ''

	def global_commands(self, com:list[str]) -> tuple[bool,str]:
		"""
		Executes from a set of global commands.\n
		Returns a (bool,str) tuple containing (was command executed?, optional command message)
		"""
		was_executed:bool = False
		message:str = ''
		com_name = com[0].lower()

		# Backup Library =======================================================
		if com_name == 'backup':
			self.backup_library(display_message=False)
			was_executed = True
			message=f'{INFO} Backed up Library to disk.'
		# Create Collage =======================================================
		elif com_name == 'collage':
			filename = self.create_collage()
			if filename:
				was_executed = True
				message = f'{INFO} Saved collage to \"{filename}\".'
		# Save Library =========================================================
		elif com_name in ('save', 'write', 'w'):
			self.save_library(display_message=False)
			was_executed = True
			message=f'{INFO} Library saved to disk.'
		# Toggle Debug =========================================================
		elif com_name == 'toggle-debug':
			self.args.debug = not self.args.debug
			was_executed = True
			message=f'{INFO} Debug Mode Active.' if self.args.debug else f'{INFO} Debug Mode Deactivated.'
		# Toggle External Preview ==============================================
		elif com_name == 'toggle-external-preview':
			self.args.external_preview = not self.args.external_preview
			if self.args.external_preview:
				self.init_external_preview()
			else:
				self.close_external_preview()
			was_executed = True
			message=f'{INFO} External Preview Enabled.' if self.args.external_preview else f'{INFO} External Preview Disabled.'
		# Quit =================================================================
		elif com_name in ('quit', 'q'):
			self.exit(save=True, backup=False)
			was_executed = True
		# Quit without Saving ==================================================
		elif com_name in ('quit!', 'q!'):
			self.exit(save=False, backup=False)
			was_executed = True
		
		return (was_executed, message)

	def scr_browse_help(self, prev) -> None:
		"""A Help screen for commands available during Library Browsing."""
		pass

	def scr_main_menu(self, clear_scr=True):
		"""The CLI main menu."""

		while True:
			if self.args.open and self.first_open:
				self.first_open = False
				self.open_library(self.args.open)

			if clear_scr:
				clear()
			clear_scr = True
			print(f'{self.format_title(self.title_text)}')
			print('')
			print(f'\t{BRIGHT_WHITE_FG}{MAGENTA_BG} - Basic Commands - {RESET}')
			print(f'\t\tOpen Library: {WHITE_FG}open | o <folder path>{RESET}')
			print(
				f'\t\tCreate New Library: {WHITE_FG}new | n <folder path>{RESET}')
			# print(f'\t\tHelp: {WHITE_FG}help | h{RESET}')
			print('')
			print(f'\t\tQuit TagStudio: {WHITE_FG}quit | q{RESET}')
			print('')
			print(f'\t💡TIP: {WHITE_FG}TagStudio can be launched with the --open (or -o) option followed\n\t\tby <folder path> to immediately open a library!{RESET}')
			print('')
			print('> ', end='')

			com: list[str] = input().lstrip().rstrip().split(' ')
			gc, message = self.global_commands(com)
			if gc:
				if message:
					clear()
					print(message)
					clear_scr=False
			else:
				if com[0].lower() == 'open' or com[0].lower() == 'o':
					if len(com) > 1:
						self.open_library(com[1])
				elif com[0].lower() == 'new' or com[0].lower() == 'n':
					if len(com) > 1:
						self.scr_create_library(com[1])
				# elif (com[0].lower() == 'toggle-debug'):
				# 	self.args.debug = not self.args.debug
				# elif com[0].lower() in ['quit', 'q', 'close', 'c']:
				# 	sys.exit()
				# elif com[0].lower() in ['quit!', 'q!']:
				# 	sys.exit()
				else:
					clear()
					print(
						f'{ERROR} Unknown command \'{" ".join(com)}\'')
					clear_scr = False

	def scr_library_home(self, clear_scr=True):
		"""Home screen for an opened Library."""

		while True:
			subtitle = f'Library \'{self.lib.library_dir}\''
			if self.lib.is_legacy_library:
				subtitle += ' (Legacy Format)'
			if self.args.debug:
				subtitle += ' (Debug Mode Active)'
			# Directory Info -------------------------------------------------------
			file_count: str = f'{BRIGHT_YELLOW_FG}N/A (Run \'refresh dir\' to update){RESET}' if self.lib.dir_file_count == - \
				1 else f'{WHITE_FG}{self.lib.dir_file_count}{RESET}'

			new_file_count: str = f'{BRIGHT_YELLOW_FG}N/A (Run \'refresh dir\' to update){RESET}' if (self.lib.files_not_in_library == [
			] and not self.is_new_file_count_init) else f'{WHITE_FG}{len(self.lib.files_not_in_library)}{RESET}'

			# Issues ---------------------------------------------------------------
			missing_file_count: str = f'{BRIGHT_YELLOW_FG}N/A (Run \'refresh missing\' to update){RESET}' if (
				self.lib.missing_files == [] and not self.is_missing_count_init) else f'{BRIGHT_RED_FG}{len(self.lib.missing_files)}{RESET}'
			missing_file_count = f'{BRIGHT_GREEN_FG}0{RESET}' if (
				self.is_missing_count_init and len(self.lib.missing_files) == 0) else missing_file_count

			dupe_entry_count: str = f'{BRIGHT_YELLOW_FG}N/A (Run \'refresh dupe entries\' to update){RESET}' if (
				self.lib.dupe_entries == [] and not self.is_dupe_entry_count_init) else f'{BRIGHT_RED_FG}{len(self.lib.dupe_entries)}{RESET}'
			dupe_entry_count = f'{BRIGHT_GREEN_FG}0{RESET}' if (
				self.is_dupe_entry_count_init and len(self.lib.dupe_entries) == 0) else dupe_entry_count

			dupe_file_count: str = f'{BRIGHT_YELLOW_FG}N/A (Run \'refresh dupe files\' to update){RESET}' if (
				self.lib.dupe_files == [] and not self.is_dupe_file_count_init) else f'{BRIGHT_RED_FG}{len(self.lib.dupe_files)}{RESET}'
			dupe_file_count = f'{BRIGHT_GREEN_FG}0{RESET}' if (
				self.is_dupe_file_count_init and len(self.lib.dupe_files) == 0) else dupe_file_count
			# fixed_file_count: str = 'N/A (Run \'fix missing\' to refresh)' if self.lib.fixed_files == [
			# ] else len(self.lib.fixed_files)

			if clear_scr:
				clear()
			clear_scr = True
			print(self.format_title(self.base_title))
			print(self.format_subtitle(subtitle))
			print('')

			if self.args.browse and self.first_browse:
				self.first_browse = False
				self.filtered_entries = self.lib.search_library()
				self.scr_browse_entries_gallery(0)
			else:
				print(f'\t{BRIGHT_CYAN_BG}{BLACK_FG} - Library Info - {RESET}')
				print(f'\t   Entries: {WHITE_FG}{len(self.lib.entries)}{RESET}')
				# print(f'\tCollations: {WHITE_FG}0{RESET}')
				print(f'\t      Tags: {WHITE_FG}{len(self.lib.tags)}{RESET}')
				print(f'\t    Fields: {WHITE_FG}{len(self.lib.default_fields)}{RESET}')
				# print(f'\t    Macros: {WHITE_FG}0{RESET}')
				print('')
				print(f'\t{BRIGHT_CYAN_BG}{BLACK_FG} - Directory Info - {RESET}')
				print(f'\t   Media Files: {file_count} (0 KB)')
				print(f'\tNot in Library: {new_file_count} (0 KB)')
				# print(f'\t Sidecar Files: 0 (0 KB)')
				# print(f'\t   Total Files: 0 (0 KB)')
				print('')
				print(f'\t{BRIGHT_CYAN_BG}{BLACK_FG} - Issues - {RESET}')
				print(f'\t    Missing Files: {missing_file_count}')
				print(f'\tDuplicate Entries: {dupe_entry_count}')
				print(f'\t  Duplicate Files: {dupe_file_count}')
				# print(f'  Fixed Files: {WHITE_FG}{fixed_file_count}{RESET}')
				print('')
				print(
					f'\t{BRIGHT_WHITE_FG}{MAGENTA_BG} - Basic Commands - {RESET}')

				print(
					f'\tBrowse Library: {WHITE_FG}browse | b{RESET}')
				print(
					f'\tSearch Library: {WHITE_FG}search | s < query >{RESET}')
				print(
					f'\tList Info: {WHITE_FG}list | ls < dir | entires | tags | fields | macros | new | missing >{RESET}')
				print(
					f'\tAdd New Files to Library: {WHITE_FG}add new{RESET}')
				print(
					f'\tRefresh Info: {WHITE_FG}refresh | r < dir | missing | dupe entries | dupe files >{RESET}')
				print(
					f'\tFix Issues: {WHITE_FG}fix < missing | dupe entries | dupe files > {RESET}')
				# print(f'\tHelp: {WHITE_FG}help | h{RESET}')

				print('')
				print(f'\tSave Library: {WHITE_FG}save | backup{RESET}')
				print(f'\tClose Library: {WHITE_FG}close | c{RESET}')
				print(f'\tQuit TagStudio: {WHITE_FG}quit | q{RESET}')
				# print(f'Quit Without Saving: {WHITE_FG}quit! | q!{RESET}')
				print('')
				print('> ', end='')

				com: list[str] = input().lstrip().rstrip().split(' ')
				gc, message = self.global_commands(com)
				if gc:
					if message:
						clear()
						print(message)
						clear_scr=False
				else:
					# Refresh ==============================================================
					if (com[0].lower() == 'refresh' or com[0].lower() == 'r') and len(com) > 1:
						if com[1].lower() == 'files' or com[1].lower() == 'dir':
							print(
								f'{INFO} Scanning for files in \'{self.lib.library_dir}\'...')
							self.lib.refresh_dir()
							self.is_new_file_count_init = True
						elif com[1].lower() == 'missing':
							print(
								f'{INFO} Checking for missing files in \'{self.lib.library_dir}\'...')
							self.lib.refresh_missing_files()
							self.is_missing_count_init = True
						elif com[1].lower() == 'duplicate' or com[1].lower() == 'dupe':
							if len(com) > 2:
								if com[2].lower() == 'entries' or com[2].lower() == 'e':
									print(
										f'{INFO} Checking for duplicate entries in Library \'{self.lib.library_dir}\'...')
									self.lib.refresh_dupe_entries()
									self.is_dupe_entry_count_init = True
								elif com[2].lower() == 'files' or com[2].lower() == 'f':
									print(
										f'{WHITE_FG}Enter the filename for your DupeGuru results file:\n> {RESET}', end='')
									dg_results_file = os.path.normpath(input())
									print(
										f'{INFO} Checking for duplicate files in Library \'{self.lib.library_dir}\'...')
									self.lib.refresh_dupe_files(dg_results_file)
									self.is_dupe_file_count_init = True
							else:
								clear()
								print(
									f'{ERROR} Specify which duplicates to refresh (files, entries, all) \'{" ".join(com)}\'')
								clear_scr = False
						else:
							clear()
							print(f'{ERROR} Unknown command \'{" ".join(com)}\'')
							clear_scr = False
					# List =================================================================
					elif (com[0].lower() == 'list' or com[0].lower() == 'ls') and len(com) > 1:
						if com[1].lower() == 'entries':
							for i, e in enumerate(self.lib.entries, start=0):
								title = f'[{i+1}/{len(self.lib.entries)}] {self.lib.entries[i].path}{os.path.sep}{self.lib.entries[i].filename}'
								print(self.format_subtitle(title, color=self.get_file_color(
									os.path.splitext(self.lib.entries[i].filename)[1])))
								self.print_fields(i)
								print('')
								time.sleep(0.05)
							print('Press Enter to Continue...')
							input()
						elif com[1].lower() == 'new':
							for i in self.lib.files_not_in_library:
								print(i)
								time.sleep(0.1)
							print('Press Enter to Continue...')
							input()
						elif com[1].lower() == 'missing':
							for i in self.lib.missing_files:
								print(i)
								time.sleep(0.1)
							print('Press Enter to Continue...')
							input()
						elif com[1].lower() == 'fixed':
							for i in self.lib.fixed_files:
								print(i)
								time.sleep(0.1)
							print('Press Enter to Continue...')
							input()
						elif com[1].lower() == 'files' or com[1].lower() == 'dir':
							# NOTE: This doesn't actually print the directory files, it just prints
							# files that are attached to Entries. Should be made consistent.
							# print(self.lib.file_to_entry_index_map.keys())
							for key in self.lib.filename_to_entry_id_map.keys():
								print(key)
								time.sleep(0.05)
							print('Press Enter to Continue...')
							input()
						elif com[1].lower() == 'duplicate' or com[1].lower() == 'dupe':
							if len(com) > 2:
								if com[2].lower() == 'entries' or com[2].lower() == 'e':
									for dupe in self.lib.dupe_entries:
										print(
											self.lib.entries[dupe[0]].path + os.path.sep + self.lib.entries[dupe[0]].filename)
										for d in dupe[1]:
											print(
												f'\t-> {(self.lib.entries[d].path + os.path.sep + self.lib.entries[d].filename)}')
											time.sleep(0.1)
									print('Press Enter to Continue...')
									input()
								elif com[2].lower() == 'files' or com[2].lower() == 'f':
									for dupe in self.lib.dupe_files:
										print(dupe)
										time.sleep(0.1)
									print('Press Enter to Continue...')
									input()
						elif com[1].lower() == 'tags':
							self.scr_list_tags(tag_ids=self.lib.search_tags(''))
						else:
							clear()
							print(f'{ERROR} Unknown command \'{" ".join(com)}\'')
							clear_scr = False
					# Top ======================================================
					# Tags -----------------------------------------------------
					elif com[0].lower() == 'top':
							if len(com) > 1 and com[1].lower() == 'tags':
								self.lib.count_tag_entry_refs()
								self.scr_top_tags()
					# Browse ===========================================================
					elif (com[0].lower() == 'browse' or com[0].lower() == 'b'):
						if len(com) > 1:
							if com[1].lower() == 'entries':
								self.filtered_entries = self.lib.search_library()
								self.scr_browse_entries_gallery(0)
							else:
								clear()
								print(f'{ERROR} Unknown command \'{" ".join(com)}\'')
								clear_scr = False
						else:
							self.filtered_entries = self.lib.search_library()
							self.scr_browse_entries_gallery(0)
					# Search ===========================================================
					elif (com[0].lower() == 'search' or com[0].lower() == 's'):
						if len(com) > 1:
							self.filtered_entries = self.lib.search_library(' '.join(com[1:]))
							self.scr_browse_entries_gallery(0)
						else:
							self.scr_browse_entries_gallery(0)
						# self.scr_library_home(clear_scr=False)
					# Add New Entries ==================================================
					elif ' '.join(com) == 'add new':
						if not self.is_new_file_count_init:
							print(
								f'{INFO} Scanning for files in \'{self.lib.library_dir}\' (This may take a while)...')
							# if not self.lib.files_not_in_library:
							self.lib.refresh_dir()
						# self.is_new_file_count_init = False
						new_ids: list[int] = self.lib.add_new_files_as_entries()
						print(
							f'{INFO} Running configured Macros on {len(new_ids)} new Entries...')
						for id in new_ids:
							self.run_macro('autofill', id)
						# print(f'{INFO} Scanning for files in \'{self.lib.library_dir}\' (This may take a while)...')
						# self.lib.refresh_dir()
						self.is_new_file_count_init = True
						# self.scr_library_home()
					# Fix ==============================================================
					elif (com[0].lower() == 'fix') and len(com) > 1:
						if com[1].lower() == 'missing':
							subtitle = f'Fix Missing Files'
							choices: list[(str, str)] = [
									('Search with Manual & Automated Repair',
									f"""Searches the Library directory ({self.lib.library_dir}) for files with the same name as the missing one(s), and automatically repairs Entries which only point to one matching file. If there are multiple filename matches for one Entry, a manual selection screen appears after any automatic repairing.\nRecommended if you moved files and don\'t have use strictly unique filenames in your Library directory."""),
									('Search with Automated Repair Only',
									'Same as above, only skipping the manual step.'),
									('Remove Entries', """Removes Entries from the Library which point to missing files.\nOnly use if you know why a file is missing, and/or don\'t wish to keep that Entry\'s data.""")]
							prompt: str = 'Choose how you want to repair Entries that point to missing files.'
							selection: int = self.scr_choose_option(
								subtitle=subtitle, choices=choices, prompt=prompt)

							if selection >= 0 and not self.is_missing_count_init:
								print(
									f'{INFO} Checking for missing files in \'{self.lib.library_dir}\'...')
								self.lib.refresh_missing_files()

							if selection == 0:
								print(
									f'{INFO} Attempting to resolve {len(self.lib.missing_files)} missing files in \'{self.lib.library_dir}\' (This will take long for several results)...')
								self.lib.fix_missing_files()

								fixed_indices = []
								if self.lib.missing_matches:
									clear()
									for unresolved in self.lib.missing_matches:
										res = self.scr_choose_missing_match(
											self.lib.get_entry_id_from_filepath(unresolved), clear_scr=False)
										if res is not None and int(res) >= 0:
											clear()
											print(
												f'{INFO} Updated {self.lib.entries[self.lib.get_entry_id_from_filepath(unresolved)].path} -> {self.lib.missing_matches[unresolved][res]}')
											self.lib.entries[self.lib.get_entry_id_from_filepath(
												unresolved)].path = self.lib.missing_matches[unresolved][res]
											fixed_indices.append(unresolved)
										elif res and int(res) < 0:
											clear()
											print(
												f'{INFO} Skipped match resolution selection..')
								if self.args.external_preview:
									self.set_external_preview_default()
								self.lib.remove_missing_matches(fixed_indices)
							elif selection == 1:
								print(
									f'{INFO} Attempting to resolve missing files in \'{self.lib.library_dir}\' (This may take a LOOOONG while)...')
								self.lib.fix_missing_files()
							elif selection == 2:
								print(
									f'{WARNING} Remove all Entries pointing to missing files? (Y/N)\n>{RESET} ', end='')
								confirmation = input()
								if confirmation.lower() == 'y' or confirmation.lower() == 'yes':
									deleted = []
									for i, missing in enumerate(self.lib.missing_files):
										print(f'Deleting {i}/{len(self.lib.missing_files)} Unlinked Entries')
										try:
											id = self.lib.get_entry_id_from_filepath(missing)
											print(f'Removing Entry ID {id}:\n\t{missing}')
											self.lib.remove_entry(id)
											self.driver.purge_item_from_navigation(ItemType.ENTRY, id)
											deleted.append(missing)
										except KeyError:
											print(
												f'{ERROR} \"{id}\" was reported as missing, but is not in the file_to_entry_id map.')
									for d in deleted:
										self.lib.missing_files.remove(d)
									# for missing in self.lib.missing_files:
									# 	try:
									# 		index = self.lib.get_entry_index_from_filename(missing)
									# 		print(f'Removing Entry at Index [{index+1}/{len(self.lib.entries)}]:\n\t{missing}')
									# 		self.lib.remove_entry(index)
									# 	except KeyError:
									# 		print(
									# 			f'{ERROR} \"{index}\" was reported as missing, but is not in the file_to_entry_index map.')

							if selection >= 0:
								print(
									f'{INFO} Checking for missing files in \'{self.lib.library_dir}\'...')
								self.lib.refresh_missing_files()
								self.is_missing_count_init = True

						# Fix Duplicates ===============================================================
						elif com[1].lower() == 'duplicate' or com[1].lower() == 'dupe':
							if len(com) > 2:
								# Fix Duplicate Entries ----------------------------------------------------
								if com[2].lower() == 'entries' or com[2].lower() == 'e':

									subtitle = f'Fix Duplicate Entries'
									choices: list[(str, str)] = [
										('Merge',
										f'Each Entry pointing to the same file will have their data merged into a single remaining Entry.')]
									prompt: str = 'Choose how you want to address groups of Entries which point to the same file.'
									selection: int = self.scr_choose_option(
										subtitle=subtitle, choices=choices, prompt=prompt)

									if selection == 0:
										if self.is_dupe_entry_count_init:
											print(
												f'{WARNING} Are you sure you want to merge {len(self.lib.dupe_entries)} Entries? (Y/N)\n> ', end='')
										else:
											print(
												f'{WARNING} Are you sure you want to merge any duplicate Entries? (Y/N)\n> ', end='')
										confirmation = input()
										if confirmation.lower() == 'y' or confirmation.lower() == 'yes':
											if not self.is_dupe_entry_count_init:
												print(
													f'{INFO} Checking for duplicate entries in Library \'{self.lib.library_dir}\'...')
												self.lib.refresh_dupe_entries()
											self.lib.merge_dupe_entries()
											self.is_dupe_entry_count_init = False
								# Fix Duplicate Entries ----------------------------------------------------
								elif com[2].lower() == 'files' or com[2].lower() == 'f':
									subtitle = f'Fix Duplicate Files'
									choices: list[(str, str)] = [
										('Mirror',
										f"""For every predetermined duplicate file, mirror those files\' Entries with each other.\nMirroring involves merging all Entry field data together and then duplicating it across each Entry.\nThis process does not delete any Entries or files.""")]
									prompt: str = """Choose how you want to address handling data for files considered to be duplicates by an application such as DupeGuru. It\'s recommended that you mirror data here, then manually delete the duplicate files based on your own best judgement. Afterwards run \"fix missing\" and choose the \"Remove Entries\" option."""
									selection: int = self.scr_choose_option(
										subtitle=subtitle, choices=choices, prompt=prompt)

									if selection == 0:
										if self.is_dupe_file_count_init:
											print(
												f'{WARNING} Are you sure you want to mirror Entry fields for {len(self.lib.dupe_files)} duplicate files? (Y/N)\n> ', end='')
										else:
											print(
												f'{WARNING} Are you sure you want to mirror any Entry felids for duplicate files? (Y/N)\n> ', end='')
										confirmation = input()
										if confirmation.lower() == 'y' or confirmation.lower() == 'yes':
											print(
												f'{INFO} Mirroring {len(self.lib.dupe_files)} Entries for duplicate files...')
											for i, dupe in enumerate(self.lib.dupe_files):
												entry_id_1 = self.lib.get_entry_id_from_filepath(
													dupe[0])
												entry_id_2 = self.lib.get_entry_id_from_filepath(
													dupe[1])
												self.lib.mirror_entry_fields(
													[entry_id_1, entry_id_2])
									clear()
								else:
									clear()
									print(
										f'{ERROR} Invalid duplicate type "{" ".join(com[2:])}".')
									clear_scr = False
							else:
								clear()
								print(
									f'{ERROR} Specify which duplicates to fix (entries, files, etc) "{" ".join(com)}".')
								clear_scr = False
						else:
							clear()
							print(
								f'{ERROR} Invalid fix selection "{" ".join(com[1:])}". Try "fix missing", "fix dupe entries", etc.')
							clear_scr = False
					# # Save to Disk =========================================================
					# elif com[0].lower() in ['save', 'write', 'w']:
					# 	self.lib.save_library_to_disk()
					# 	clear()
					# 	print(
					# 		f'{INFO} Library saved to disk.')
					# 	clear_scr = False
					# # Save Backup to Disk =========================================================
					# elif (com[0].lower() == 'backup'):
					# 	self.backup_library()
					# 	clear_scr = False
					# Close ============================================================
					elif com[0].lower() == 'close' or com[0].lower() == 'c':
						# self.core.clear_internal_vars()
						self.close_library()
						# clear()
						return
					# Unknown Command ==================================================
					else:
						clear()
						print(
							f'{ERROR} Unknown command \'{" ".join(com)}\'')
						clear_scr=False
						# self.scr_library_home(clear_scr=False)

	def scr_browse_entries_gallery(self, index, clear_scr=True, refresh=True):
		"""Gallery View for browsing Library Entries."""

		branch = (' ('+VERSION_BRANCH + ')') if VERSION_BRANCH else ''
		title = f'{self.base_title} - Library \'{self.lib.library_dir}\''

		while True:
			# try:
			if refresh:
				if clear_scr:
						clear()
				clear_scr = True

				print(self.format_title(title))
				
				if self.filtered_entries:
					# entry = self.lib.get_entry_from_index(
					# 	self.filtered_entries[index])
					entry = self.lib.get_entry(self.filtered_entries[index][1])
					filename = f'{os.path.normpath(self.lib.library_dir + "/" + entry.path + "/" + entry.filename)}'
					# if self.lib.is_legacy_library:
					#     title += ' (Legacy Format)'
					h1 = f'[{index + 1}/{len(self.filtered_entries)}] {filename}'
					
					# print(self.format_subtitle(subtitle))
					print(self.format_h1(h1, self.get_file_color(
						os.path.splitext(filename)[1])))
					print('')

					if not os.path.isfile(filename):
						print(
							f'{RED_BG}{BRIGHT_WHITE_FG}[File Missing]{RESET}{BRIGHT_RED_FG} (Run \'fix missing\' to resolve){RESET}')
						print('')
						if self.args.external_preview:
							self.set_external_preview_broken()
					else:
						self.print_thumbnail(self.filtered_entries[index][1])

					self.print_fields(self.filtered_entries[index][1])
				else:
					if self.lib.entries:
						print(self.format_h1('No Entry Results for Query', color=BRIGHT_RED_FG))
						self.set_external_preview_default()
					else:
						print(self.format_h1('No Entries in Library', color=BRIGHT_RED_FG))
						self.set_external_preview_default()
					print('')

				print('')
				print(self.format_subtitle(
					'Prev   Next   Goto <#>   Open File   Search <Query>   List Tags', BRIGHT_MAGENTA_FG))
				print(self.format_subtitle(
					'Add, Remove, Edit <Field>    Remove    Close    Quit', BRIGHT_MAGENTA_FG))
				print('> ', end='')

				com: list[str] = input().lstrip().rstrip().split(' ')
				gc, message = self.global_commands(com)
				if gc:
					if message:
						clear()
						print(message)
						clear_scr=False
				else:

			# except SystemExit:
			# 	self.cleanup_before_exit()
			# 	sys.exit()
			# except IndexError:
			# 	clear()
			# 	print(f'{INFO} No matches found for query')
			# 	# self.scr_library_home(clear_scr=False)
			# 	# clear_scr=False
			# 	return

					# Previous =============================================================
					if (com[0].lower() == 'prev' or com[0].lower() == 'p' or com[0].lower() == 'previous'):
						if len(com) > 1:
							try:
								# self.scr_browse_entries_gallery(
								# 	(index - int(com[1])) % len(self.filtered_entries))
								# return
								index = (
									index - int(com[1])) % len(self.filtered_entries)
							# except SystemExit:
							# 	self.cleanup_before_exit()
							# 	sys.exit()
							except (IndexError, ValueError):
								clear()
								print(
									f'{ERROR} Invalid \"Previous\" Index: \'{com[1]}\'')
								# self.scr_browse_entries_gallery(index, clear_scr=False)
								clear_scr = False
								# return
						else:
							# self.scr_browse_entries_gallery(
							# 	(index - 1) % len(self.filtered_entries))
							# return
							index = (index - 1) % len(self.filtered_entries)
					# Next =================================================================
					elif (com[0].lower() == 'next' or com[0].lower() == 'n'):
						if len(com) > 1:
							try:
								# NOTE: Will returning this as-is instead of after screw up the try-catch?
								index = (
									index + int(com[1])) % len(self.filtered_entries)
								# self.scr_browse_entries_gallery(
								# 	(index + int(com[1])) % len(self.filtered_entries))
								# return
							# except SystemExit:
							# 	self.cleanup_before_exit()
							# 	sys.exit()
							except (IndexError, ValueError):
								clear()
								print(f'{ERROR} Invalid \"Next\" Index: \'{com[1]}\'')
								# self.scr_browse_entries_gallery(index, clear_scr=False)
								clear_scr = False
								# return
						else:
							# self.scr_browse_entries_gallery(
							# 	(index + 1) % len(self.filtered_entries))
							# return
							index = (index + 1) % len(self.filtered_entries)
					# Goto =================================================================
					elif (com[0].lower() == 'goto' or com[0].lower() == 'g') and len(com) > 1:
						try:
							if int(com[1])-1 < 0:
								raise IndexError
							if int(com[1]) > len(self.filtered_entries):
								raise IndexError
							# self.scr_browse_entries_gallery(int(com[1])-1)
							# return
							index = int(com[1])-1
						# except SystemExit:
						# 	self.cleanup_before_exit()
						# 	sys.exit()
						except (IndexError, ValueError):
							clear()
							print(f'{ERROR} Invalid \"Goto\" Index: \'{com[1]}\'')
							# self.scr_browse_entries_gallery(index, clear_scr=False)
							clear_scr = False
							# return
					# Search ===============================================================
					elif (com[0].lower() == 'search' or com[0].lower() == 's'):
						if len(com) > 1:
							self.filtered_entries = self.lib.search_library(' '.join(com[1:]))
							# self.scr_browse_entries_gallery(0)
							index = 0
						else:
							self.filtered_entries = self.lib.search_library()
							# self.scr_browse_entries_gallery(0)
							index = 0
						# running = False
						# return
						# self.scr_library_home(clear_scr=False)
						# return
					# # Toggle Debug ===========================================================
					# elif (com[0].lower() == 'toggle-debug'):
					# 	self.args.debug = not self.args.debug
					# Open with Default Application ========================================
					elif (com[0].lower() == 'open' or com[0].lower() == 'o'):
						if len(com) > 1:
							if com[1].lower() == 'location' or com[1].lower() == 'l':
								args = ['explorer', '/select,', filename]
								subprocess.call(args)
						else:
							file_open(filename)
						# refresh=False
						# self.scr_browse_entries_gallery(index)
					# Add Field ============================================================
					elif (com[0].lower() == 'add' or com[0].lower() == 'a'):
						if len(com) > 1:
							id_list = self.lib.filter_field_templates(
								' '.join(com[1:]).lower())
							if id_list:
								final_ids = []
								if len(id_list) == 1:
									final_ids.append(id_list[0])
								else:
									final_ids = self.scr_select_field_templates(
										id_list)

								for id in final_ids:
									if id >= 0:
										self.lib.add_field_to_entry(
											self.filtered_entries[index][1], id)
								# self.scr_browse_entries_gallery(index)
								# return
								# else:
								# 	clear()
								# 	print(f'{ERROR} Invalid selection.')
								# 	return self.scr_browse_entries_gallery(index, clear_scr=False)

						else:
							clear()
							print(f'{INFO} Please specify a field to add.')
							# self.scr_browse_entries_gallery(index, clear_scr=False)
							clear_scr = False
							# return
						# self.scr_browse_entries_gallery(index)
						# return
					# Remove Field =========================================================
					elif (com[0].lower() == 'remove' or com[0].lower() == 'rm'):
						if len(com) > 1:
							# entry_fields = self.lib.get_entry_from_index(
							# 	self.filtered_entries[index]).fields
							entry_fields = self.lib.get_entry(self.filtered_entries[index][1]).fields
							field_indices: list[int] = []
							for i, f in enumerate(entry_fields):
								if int(self.lib.get_field_attr(f, 'id')) in self.lib.filter_field_templates(' '.join(com[1:]).lower()):
									field_indices.append(i)

							try:
								final_field_index = -1
								# if len(field_indices) == 1:
								# 	final_index = field_indices[0]
								# NOTE: The difference between this loop and Edit is that it always asks
								# you to specify the field, even if there is only one option.
								if len(field_indices) >= 1:
									print(field_indices)
									print(entry_fields)
									print([self.lib.get_field_attr(
										entry_fields[x], 'id') for x in field_indices])
									final_field_index = field_indices[self.scr_select_field_templates(
										[self.lib.get_field_attr(
											entry_fields[x], 'id') for x in field_indices],
										allow_multiple=False,
										mode='remove',
										return_index=True)[0]]
								else:
									clear()
									print(
										f'{ERROR} Entry does not contain the field \"{" ".join(com[1:])}\".')
									# self.scr_browse_entries_gallery(index, clear_scr=False)
									clear_scr = False
										# return
								# except SystemExit:
								# 	self.cleanup_before_exit()
								# 	sys.exit()
							except IndexError:
								pass

							if final_field_index >= 0:
								self.lib.get_entry(self.filtered_entries[index][1]).fields.pop(
									final_field_index)
								# self.lib.entries[self.filtered_entries[index]].fields.pop(
								# 	final_field_index)
						else:
							clear()
							print(f'{INFO} Please specify a field to remove.')
							# self.scr_browse_entries_gallery(index, clear_scr=False)
							clear_scr = False
							# return
						# self.scr_browse_entries_gallery(index)
						# return
					# Edit Field ===========================================================
					elif (com[0].lower() == 'edit' or com[0].lower() == 'e'):
						if len(com) > 1:
							# entry_fields = self.lib.get_entry_from_index(
							# 	self.filtered_entries[index]).fields
							entry_fields = self.lib.get_entry(self.filtered_entries[index][1]).fields
							field_indices: list[int] = []
							for i, f in enumerate(entry_fields):
								if int(self.lib.get_field_attr(f, 'id')) in self.lib.filter_field_templates(' '.join(com[1:]).lower()):
									field_indices.append(i)

							try:
								final_field_index = -1
								if len(field_indices) == 1:
									final_field_index = field_indices[0]
								elif len(field_indices) > 1:
									print(field_indices)
									print(entry_fields)
									print([self.lib.get_field_attr(
										entry_fields[x], 'id') for x in field_indices])
									final_field_index = field_indices[self.scr_select_field_templates(
										[self.lib.get_field_attr(
											entry_fields[x], 'id') for x in field_indices],
										allow_multiple=False,
										mode='edit',
										return_index=True)[0]]
								else:
									clear()
									print(
										f'{ERROR} Entry does not contain the field \"{" ".join(com[1:])}\".')
									# self.scr_browse_entries_gallery(index, clear_scr=False)
									clear_scr = False
										# return
							# except SystemExit:
							# 	self.cleanup_before_exit()
							# 	sys.exit()
							except IndexError:
								pass

							if final_field_index >= 0:
								if self.lib.get_field_attr(entry_fields[final_field_index], 'type') == 'tag_box':
									self.scr_edit_entry_tag_box(
										self.filtered_entries[index][1],
										field_index=final_field_index)
								elif self.lib.get_field_attr(entry_fields[final_field_index], 'type') == 'text_line':
									self.scr_edit_entry_text(
										self.filtered_entries[index][1],
										field_index=final_field_index,
										allow_newlines=False)
								elif self.lib.get_field_attr(entry_fields[final_field_index], 'type') == 'text_box':
									self.scr_edit_entry_text(
										self.filtered_entries[index][1],
										field_index=final_field_index)
								else:
									clear()
									print(
										f'{INFO} Sorry, this type of field ({self.lib.get_field_attr(entry_fields[final_field_index], "type")}) isn\'t editable yet.')
									# self.scr_browse_entries_gallery(index, clear_scr=False)
									clear_scr = False
									# return
						else:
							clear()
							print(f'{INFO} Please specify a field to edit.')
							# self.scr_browse_entries_gallery(index, clear_scr=False)
							clear_scr = False
							# return
						# self.scr_browse_entries_gallery(index)
						# return
					# Copy Field ===========================================================
					elif (com[0].lower() == 'copy' or com[0].lower() == 'cp'):
						# NOTE: Nearly identical code to the Edit section.
						if len(com) > 1:
							# entry_fields = self.lib.get_entry_from_index(
							# 	self.filtered_entries[index]).fields
							entry_fields = self.lib.get_entry(self.filtered_entries[index][1]).fields
							field_indices: list[int] = []
							for i, f in enumerate(entry_fields):
								if int(self.lib.get_field_attr(f, 'id')) in self.lib.filter_field_templates(' '.join(com[1:]).lower()):
									field_indices.append(i)

							# try:
							final_field_index = -1
							if len(field_indices) == 1:
								final_field_index = field_indices[0]
							elif len(field_indices) > 1:
								print(field_indices)
								print(entry_fields)
								print([self.lib.get_field_attr(
									entry_fields[x], 'id') for x in field_indices])
								final_field_index = field_indices[self.scr_select_field_templates(
									[self.lib.get_field_attr(
										entry_fields[x], 'id') for x in field_indices],
									allow_multiple=False,
									mode='edit',
									return_index=True)[0]]
							else:
								clear()
								print(
									f'{ERROR} Entry does not contain the field \"{" ".join(com[1:])}\".')
								# self.scr_browse_entries_gallery(index, clear_scr=False)
								clear_scr = False
									# return
							# except SystemExit:
							# 	self.cleanup_before_exit()
							# 	sys.exit()
							# except:
							# 	pass

							if final_field_index >= 0:
								self.copy_field_to_buffer(
									entry.fields[final_field_index])
								# refresh = False
						else:
							clear()
							print(f'{INFO} Please specify a field to copy.')
							# self.scr_browse_entries_gallery(index, clear_scr=False)
							clear_scr = False
							# return
						# self.scr_browse_entries_gallery(index)
						# return
					# Paste Field ===========================================================
					elif (com[0].lower() == 'paste' or com[0].lower() == 'ps'):
						self.paste_field_from_buffer(self.filtered_entries[index][1])
						# self.scr_browse_entries_gallery(index)
						# return
					# Run Macro ============================================================
					elif len(com) > 1 and com[0].lower() == 'run':
						if len(com) > 2 and com[1].lower() == 'macro':
							macro_name = (com[2]).lower()
							if len(com) > 3:
								# Run on all filtered Entries
								if com[-1].lower() == '--all' or com[-1].lower() == '-a':
									clear()
									print(
										f'{INFO} Running Macro \"{macro_name}\" on {len(self.filtered_entries)} Entries...')
									for type, id in self.filtered_entries:
										self.run_macro(name=macro_name, entry_id=id)
									# self.scr_browse_entries_gallery(index)
							else:
								# Run on current Entry
								self.run_macro(
									name=macro_name,
									entry_id=self.filtered_entries[index][1])
								# self.scr_browse_entries_gallery(index)
							# return
						else:
							clear()
							print(
								f'{ERROR} Please specify a Macro to run.')
							# self.scr_browse_entries_gallery(index, clear_scr=False)
							clear_scr = False
							# return
					# List Tags ============================================================
					elif (com[0].lower() == 'list' or com[0].lower() == 'ls') and len(com) > 1:
						if com[1].lower() == 'tags':
							clear()
							self.scr_list_tags(tag_ids=self.lib.search_tags(''))
						else:
							clear()
							print(f'{ERROR} Unknown command \'{" ".join(com)}\'')
							clear_scr = False
						# self.scr_browse_entries_gallery(index, clear_scr=False)
						
						# return
					# # Save to Disk =========================================================
					# elif (com[0].lower() == 'save' or com[0].lower() == 'write' or com[0].lower() == 'w'):
					# 	self.lib.save_library_to_disk()
					# 	clear()
					# 	print(
					# 		f'{INFO} Library saved to disk.')
					# 	# self.scr_browse_entries_gallery(index, clear_scr=False)
					# 	clear_scr = False
					# 	# return
					# # Save Backup to Disk =========================================================
					# elif (com[0].lower() == 'backup'):
					# 	clear()
					# 	self.backup_library()
					# 	clear_scr = False
					# Close View ===========================================================
					elif (com[0].lower() == 'close' or com[0].lower() == 'c'):
						if self.args.external_preview:
							self.set_external_preview_default()
						# self.scr_library_home()
						clear()
						return
					# # Quit =================================================================
					# elif com[0].lower() == 'quit' or com[0].lower() == 'q':
					# 	self.lib.save_library_to_disk()
					# 	# self.cleanup()
					# 	sys.exit()
					# # Quit without Saving ==================================================
					# elif com[0].lower() == 'quit!' or com[0].lower() == 'q!':
					# 	# self.cleanup()
					# 	sys.exit()
					# Unknown Command ======================================================
					elif com:
						clear()
						print(
							f'{ERROR} Unknown command \'{" ".join(com)}\'')
						# self.scr_browse_entries_gallery(index, clear_scr=False)
						clear_scr = False
						# return

	def scr_choose_option(self, subtitle: str, choices: list, prompt: str = '', required=False, clear_scr=True) -> int:
		"""
		Screen for choosing one of a given set of generic options.
		Takes in a list of (str,str) tuples which consist of (option name, option description),
		with the description being optional.
		Returns the index of the selected choice (starting at 0), or -1 if the choice was '0', 'Cancel', or 'C'.
		"""

		title = f'{self.base_title} - Library \'{self.lib.library_dir}\''
		# invalid_input: bool = False

		while True:

			if clear_scr:
				clear()
			clear_scr = True

			print(self.format_title(
				title, color=f'{BLACK_FG}{BRIGHT_CYAN_BG}'))
			print(self.format_subtitle(subtitle))
			# if invalid_input:
			# 	print(self.format_h1(
			# 		str='Please Enter a Valid Selection Number', color=BRIGHT_RED_FG))
			# 	invalid_input = False
			print('')
			if prompt:
				print(prompt)
				print('')
				print('')

			for i, choice in enumerate(choices, start=1):
				print(
					f'{BRIGHT_WHITE_BG}{BLACK_FG}[{str(i).zfill(len(str(len(choices))))}]{RESET} {BRIGHT_WHITE_BG}{BLACK_FG} {choice[0]} {RESET}')
				if choice[1]:
					print(f'{WHITE_FG}{choice[1]}{RESET}')
					print('')
			
			if not required:
				print('')
				print(
					f'{BRIGHT_WHITE_BG}{BLACK_FG}[0]{RESET} {BRIGHT_WHITE_BG}{BLACK_FG} Cancel {RESET}')

			print('')
			if not required:
				print(self.format_subtitle(
					'<#>    0 or Cancel    Quit', BRIGHT_CYAN_FG))
			else:
				print(self.format_subtitle(
					'<#>    Quit', BRIGHT_CYAN_FG))
			print('> ', end='')

			com: list[str] = input().strip().split(' ')
			gc, message = self.global_commands(com)
			if gc:
				if message:
					clear()
					print(message)
					clear_scr=False
			else:
				com_name = com[0].lower()

				try:
					# # Quit =========================================================
					# if com.lower() == 'quit' or com.lower() == 'q':
					# 	self.lib.save_library_to_disk()
					# 	# self.cleanup()
					# 	sys.exit()
					# # Quit without Saving ==========================================
					# elif com.lower() == 'quit!' or com.lower() == 'q!':
					# 	# self.cleanup()
					# 	sys.exit()
					# Cancel =======================================================
					if com_name in ('cancel', 'c', '0') and not required:
						clear()
						return -1
					# Selection ====================================================
					elif com_name.isdigit() and 0 < int(com_name) <= len(choices):
						clear()
						return int(com_name) - 1
					else:
						# invalid_input = True
						# print(self.format_h1(str='Please Enter a Valid Selection Number', color=BRIGHT_RED_FG))
						clear()
						print(f'{ERROR} Please Enter a Valid Selection Number/Option.')
						clear_scr=False
				except (TypeError, ValueError):
					clear()
					print(f'{ERROR} Please Enter a Valid Selection Number/Option.')
					clear_scr=False

	def scr_choose_missing_match(self, index, clear_scr=True, refresh=True) -> int:
		"""
		Screen for manually resolving a missing file.
		Returns the index of the choice made (starting at 0), or -1 if skipped. 
		"""

		title = f'{self.base_title} - Library \'{self.lib.library_dir}\''
		subtitle = f'Resolve Missing File Conflict'

		while True:
			entry = self.lib.get_entry_from_index(index)
			filename = f'{os.path.normpath(self.lib.library_dir + "/" + entry.path + "/" + entry.filename)}'

			if refresh:
				if clear_scr:
					clear()
				clear_scr = True
				print(self.format_title(
					title, color=f'{BLACK_FG}{BRIGHT_CYAN_BG}'))
				print(self.format_subtitle(subtitle))
				print('')
				print(self.format_h1(filename, BRIGHT_RED_FG), end='\n\n')

				self.print_fields(index)

				for i, match in enumerate(self.lib.missing_matches[filename]):
					print(self.format_h1(f'[{i+1}] {match}'), end='\n\n')
					fn = f'{os.path.normpath(self.lib.library_dir + "/" + match + "/" + entry.filename)}'
					self.print_thumbnail(index=-1, filepath=fn,
										 max_width=(os.get_terminal_size()[1]//len(self.lib.missing_matches[filename])-2))
					if fn in self.lib.filename_to_entry_id_map.keys():
						self.print_fields(
							self.lib.get_entry_id_from_filepath(fn))
				print('')
				print(self.format_subtitle(
					'<#>    0 to Skip    Open Files    Quit', BRIGHT_CYAN_FG))
				print('> ', end='')

			
			com: list[str] = input().lstrip().rstrip().split(' ')
			gc, message = self.global_commands(com)
			if gc:
				if message:
					clear()
					print(message)
					clear_scr=False
			else:

				# Refresh ==============================================================
				if (com[0].lower() == 'refresh' or com[0].lower() == 'r'):
					# if (com[0].lower() == 'refresh' or com[0].lower() == 'r') and len(com) > 1:
					# if com[1].lower() == 'files' or com[1].lower() == 'dir':
					# 	clear()
					# 	return self.scr_choose_missing_match(index)
					# else:
					# 	clear()
					# 	print(f'{ERROR} Unknown command \'{" ".join(com)}\'')
					# self.scr_library_home(clear_scr=False)
					# clear_scr=False
					pass
				# Open =============================================================
				elif (com[0].lower() == 'open' or com[0].lower() == 'o'):
					for match in self.lib.missing_matches[filename]:
						fn = os.path.normpath(self.lib.library_dir + "/" + match + "/" + entry.filename)
						file_open(fn)
					refresh = False
					# clear()
					# return self.scr_choose_missing_match(index, clear_scr=False)
				# # Quit =============================================================
				# elif com[0].lower() == 'quit' or com[0].lower() == 'q':
				# 	self.lib.save_library_to_disk()
				# 	# self.cleanup()
				# 	sys.exit()
				# # Quit without Saving ==============================================
				# elif com[0].lower() == 'quit!' or com[0].lower() == 'q!':
				# 	# self.cleanup()
				# 	sys.exit()
				# Selection/Other ==================================================
				else:
					try:
						i = int(com[0]) - 1
						if i < len(self.lib.missing_matches[filename]):
							if i < -1:
								return -1
							else:
								return i
						else:
							raise IndexError
					# except SystemExit:
					# 	self.cleanup_before_exit()
					# 	sys.exit()
					except (ValueError, IndexError):
						clear()
						print(f'{ERROR} Invalid command \'{" ".join(com)}\'')
						# return self.scr_choose_missing_match(index, clear_scr=False)
						clear_scr = False

	def scr_resolve_dupe_files(self, index, clear_scr=True):
		"""Screen for manually resolving duplicate files."""

		title = f'{self.base_title} - Library \'{self.lib.library_dir}\''
		subtitle = f'Resolve Duplicate Files'

		while True:
			dupe = self.lib.dupe_files[index]

			if os.path.exists(os.path.normpath(f'{dupe[0]}')) and os.path.exists(os.path.normpath(f'{dupe[1]}')):
				# entry = self.lib.get_entry_from_index(index_1)
				entry_1_index = self.lib.get_entry_id_from_filepath(dupe[0])
				entry_2_index = self.lib.get_entry_id_from_filepath(dupe[1])

				if clear_scr:
					clear()
				clear_scr = True

				print(self.format_title(
					title, color=f'{BLACK_FG}{BRIGHT_CYAN_BG}'))
				print(self.format_subtitle(subtitle))

				print('')
				print(f'{WHITE_BG}{BLACK_FG} Similarity: {RESET} ', end='')
				print(f'{dupe[2]}%')

				# File 1
				print('')
				print(self.format_h1(dupe[0], BRIGHT_RED_FG), end='\n\n')
				print(f'{WHITE_BG}{BLACK_FG} File Size: {RESET} ', end='')
				print(f'0 KB')
				print(f'{WHITE_BG}{BLACK_FG} Resolution: {RESET} ', end='')
				print(f'0x0')
				if entry_1_index is not None:
					print('')
					self.print_fields(entry_1_index)
				else:
					print(f'{BRIGHT_RED_FG}No Library Entry for file.{RESET}')

				# File 2
				print('')
				print(self.format_h1(dupe[1], BRIGHT_RED_FG), end='\n\n')
				print(f'{WHITE_BG}{BLACK_FG} File Size: {RESET} ', end='')
				print(f'0 KB')
				print(f'{WHITE_BG}{BLACK_FG} Resolution: {RESET} ', end='')
				print(f'0x0')
				if entry_2_index is not None:
					print('')
					self.print_fields(entry_2_index)
				else:
					print(f'{BRIGHT_RED_FG}No Library Entry for file.{RESET}')

				# for i, match in enumerate(self.lib.missing_matches[filename]):
				# 	print(self.format_h1(f'[{i+1}] {match}'), end='\n\n')
				# 	fn = f'{os.path.normpath(self.lib.library_dir + "/" + match + "/" + entry_1.filename)}'
				# 	self.print_thumbnail(self.lib.get_entry_from_filename(fn),
				# 						 max_width=(os.get_terminal_size()[1]//len(self.lib.missing_matches[filename])-2))
				# 	self.print_fields(self.lib.get_entry_from_filename(fn))
				print('')
				print(self.format_subtitle(
					'Mirror    Delete <#>    Skip    Close    Open Files    Quit', BRIGHT_CYAN_FG))
				print('> ', end='')


				com: list[str] = input().lstrip().rstrip().split(' ')
				gc, message = self.global_commands(com)
				if gc:
					if message:
						clear()
						print(message)
						clear_scr=False
				else:

					# Refresh ==========================================================
					if (com[0].lower() == 'refresh' or com[0].lower() == 'r') and len(com) > 1:
						# if com[1].lower() == 'files' or com[1].lower() == 'dir':
						# 	clear()
						# return self.scr_resolve_dupe_files(index, clear_scr=True)
						# else:
						# 	clear()
						# 	print(f'{ERROR} Unknown command \'{" ".join(com)}\'')
						# self.scr_library_home(clear_scr=False)
						pass
					# Open =============================================================
					elif (com[0].lower() == 'open' or com[0].lower() == 'o'):
						# for match in self.lib.missing_matches[filename]:
						# 	fn = f'{os.path.normpath(self.lib.library_dir + "/" + match + "/" + entry_1.filename)}'
<<<<<<< HEAD
						# 	open_file(fn)
=======
						# 	if os.path.isfile(fn):
						# 		os.startfile(fn)
>>>>>>> f40be005
						file_open(dupe[0])
						file_open(dupe[1])
						# clear()
						# return self.scr_resolve_dupe_files(index, clear_scr=False)
					# Mirror Entries ===================================================
					elif (com[0].lower() == 'mirror' or com[0].lower() == 'mir'):
						return com
					# Skip ============================================================
					elif (com[0].lower() == 'skip'):
						return com
					# Skip ============================================================
					elif (com[0].lower() == 'close' or com[0].lower() == 'cancel' or com[0].lower() == 'c'):
						return ['close']
					# Delete ===========================================================
					elif (com[0].lower() == 'delete' or com[0].lower() == 'del'):
						if len(com) > 1:
							if com[1] == '1':
								return ['del', 1]
							elif com[1] == '2':
								return ['del', 2]
							else:
								# return self.scr_resolve_dupe_files(index)
								pass
						else:
							clear()
							print(
								f'{ERROR} Please specify which file (ex. delete 1, delete 2) to delete file.')
							# return self.scr_resolve_dupe_files(index, clear_scr=False)
							clear_scr=False
					# # Quit =============================================================
					# elif com[0].lower() == 'quit' or com[0].lower() == 'q':
					# 	self.lib.save_library_to_disk()
					# 	# self.cleanup()
					# 	sys.exit()
					# # Quit without Saving ==============================================
					# elif com[0].lower() == 'quit!' or com[0].lower() == 'q!':
					# 	# self.cleanup()
					# 	sys.exit()
					# Other ============================================================
					else:
						# try:
						# 	i = int(com[0]) - 1
						# 	if i < len(self.lib.missing_matches[filename]):
						# 		return i
						# 	else:
						# 		raise IndexError
						# except SystemExit:
						# 	sys.exit()
						# except:
						clear()
						print(f'{ERROR} Invalid command \'{" ".join(com)}\'')
						# return self.scr_resolve_dupe_files(index, clear_scr=False)
						clear_scr=False

	def scr_edit_entry_tag_box(self, entry_index, field_index, clear_scr=True):
		"""Screen for editing an Entry tag-box field."""

		title = f'{self.base_title} - Library \'{self.lib.library_dir}\''

		entry = self.lib.entries[entry_index]
		filename = f'{os.path.normpath(self.lib.library_dir + "/" + entry.path + "/" + entry.filename)}'
		field_name = self.lib.get_field_attr(
			entry.fields[field_index], 'name')
		subtitle = f'Editing \"{field_name}\" Field'
		h1 = f'{filename}'

		while True:
			if clear_scr:
				clear()
			clear_scr = True
			
			print(self.format_title(title, color=f'{BLACK_FG}{BRIGHT_CYAN_BG}'))
			print(self.format_subtitle(subtitle))
			print(self.format_h1(h1, self.get_file_color(
				os.path.splitext(filename)[1])))
			print('')

			if not os.path.isfile(filename):
				print(
					f'{RED_BG}{BRIGHT_WHITE_FG}[File Missing]{RESET}{BRIGHT_RED_FG} (Run \'fix missing\' to resolve){RESET}')
				print('')
			else:
				self.print_thumbnail(entry_index)

			print(
				f'{BRIGHT_WHITE_BG}{BLACK_FG} {field_name}: {RESET} ')
			for i, tag_id in enumerate(entry.fields[field_index][list(entry.fields[field_index].keys())[0]]):
				tag = self.lib.get_tag(tag_id)
				print(
					f'{self.get_tag_color(tag.color)}[{i+1}]{RESET} {self.get_tag_color(tag.color)} {tag.display_name(self.lib)} {RESET}')
				# if tag_id != field[field_id][-1]:
				# 	print(' ', end='')
			print('')

			print(self.format_subtitle(
				'Add <Tag Name>    Remove <#>    Open File    Close/Done    Quit'))
			print('> ', end='')

			com: list[str] = input().lstrip().rstrip().split(' ')
			gc, message = self.global_commands(com)
			if gc:
				if message:
					clear()
					print(message)
					clear_scr=False
			else:

				# Open with Default Application ========================================
				if (com[0].lower() == 'open' or com[0].lower() == 'o'):
					file_open(filename)
					# self.scr_edit_entry_tag_box(entry_index, field_index)
					# return
				# Close View ===========================================================
				elif (com[0].lower() == 'close' or com[0].lower() == 'c' or com[0].lower() == 'done'):
					# self.scr_browse_entries_gallery()
					clear()
					return
				# # Quit =================================================================
				# elif com[0].lower() == 'quit' or com[0].lower() == 'q':
				# 	self.lib.save_library_to_disk()
				# 	# self.cleanup()
				# 	sys.exit()
				# # Quit without Saving ==================================================
				# elif com[0].lower() == 'quit!' or com[0].lower() == 'q!':
				# 	# self.cleanup()
				# 	sys.exit()
				# Add Tag ==============================================================
				elif com[0].lower() == 'add':
					if len(com) > 1:
						tag_list = self.lib.search_tags(
							' '.join(com[1:]), include_cluster=True)
						t: list[int] = []
						if len(tag_list) > 1:
							t = self.scr_select_tags(tag_list)
						else:
							t = tag_list  # Single Tag
						if t:
							self.lib.update_entry_field(entry_index,
														field_index,
														content=t,
														mode='append')
						# self.scr_edit_entry_tag_box(entry_index, field_index)
						# return
				# Remove Tag ===========================================================
				elif com[0].lower() == 'remove' or com[0].lower() == 'rm':
					if len(com) > 1:
						try:
							selected_tag_ids: list[int] = []
							for c in com[1:]:
								if (int(c)-1) < 0:
									raise IndexError
								# print(self.lib.get_field_attr(entry.fields[field_index], 'content'))
								# print(self.lib.get_field_attr(entry.fields[field_index], 'content')[int(c)-1])
								selected_tag_ids.append(self.lib.get_field_attr(
									entry.fields[field_index], 'content')[int(c)-1])
								# i = int(com[1]) - 1

							# tag = entry.fields[field_index][list(
							# 	entry.fields[field_index].keys())[0]][i]
							self.lib.update_entry_field(entry_index,
														field_index,
														content=selected_tag_ids,
														mode='remove')
						# except SystemExit:
						# 	self.cleanup_before_exit()
						# 	sys.exit()
						except:
							clear()
							print(f'{ERROR} Invalid Tag Selection \'{com[1:]}\'')
							clear_scr=False
							# self.scr_edit_entry_tag_box(
							# 	entry_index, field_index, clear_scr=False)
							# return
						# self.scr_edit_entry_tag_box(entry_index, field_index)
						# return
				# Unknown Command ======================================================
				else:
					clear()
					print(f'{ERROR} Unknown command \'{" ".join(com)}\'')
					# self.scr_edit_entry_tag_box(
					# 	entry_index, field_index, clear_scr=False)
					# return
					clear_scr=False

	def scr_select_tags(self, tag_ids: list[int], clear_scr=True) -> list[int]:
		"""Screen for selecting and returning one or more Tags. Used for Entry editing."""

		title = f'{self.base_title} - Library \'{self.lib.library_dir}\''
		subtitle = f'Select Tag(s) to Add'

		if clear_scr:
			clear()
		clear_scr = True
		print(self.format_title(title, color=f'{BLACK_FG}{BRIGHT_GREEN_BG}'))
		print(self.format_subtitle(subtitle, BRIGHT_GREEN_FG))
		# print(self.format_h1(h1, self.get_file_color(
		#     os.path.splitext(filename)[1])))
		print('')

		tag_tuple_list = []
		for tag_id in tag_ids:
			tag = self.lib.get_tag(tag_id)
			tag_tuple_list.append(
				(tag.display_name(self.lib), self.get_tag_color(tag.color)))

		self.print_columns(tag_tuple_list, add_enum=True)
		print('')

		print(self.format_subtitle(
			'Enter #(s)    Cancel', BRIGHT_GREEN_FG))
		print('> ', end='')

		com: list[str] = input().rstrip().split(' ')
		selected_ids: list[int] = []
		try:
			for c in com:
				selected_ids.append(tag_ids[int(c)-1])
		except SystemExit:
			self.cleanup_before_exit()
			sys.exit()
		except:
			print(f'{ERROR} Invalid Tag Selection')

		return selected_ids

	# TODO: This can be replaced by the new scr_choose_option method.
	def scr_select_field_templates(self, field_ids: list[int], allow_multiple=True, mode='add', return_index=False, clear_scr=True) -> list[int]:
		"""
		Screen for selecting and returning one or more Field Templates. Used for Entry editing.
		Allow Multiple: Lets the user select multiple items, returned in a list. If false, returns a list of only the first selected item.
		Mode: 'add', 'edit', 'remove' - Changes prompt text and colors.
		Return Index: Instead of returning the Field IDs that were selected, this returns the indices of the selected items from the given list.
		"""

		branch = (' ('+VERSION_BRANCH + ')') if VERSION_BRANCH else ''
		title = f'TagStudio {VERSION}{branch} - CLI Mode - Library \'{self.lib.library_dir}\''
		subtitle = f'Select Field(s) to Add'
		plural = '(s)'

		if not allow_multiple:
			plural = ''

		fg_text_color = BLACK_FG
		fg_color = BRIGHT_GREEN_FG
		bg_color = BRIGHT_GREEN_BG
		if mode == 'edit':
			fg_color = BRIGHT_CYAN_FG
			bg_color = BRIGHT_CYAN_BG
			subtitle = f'Select Field{plural} to Edit'
		elif mode == 'remove':
			fg_color = BRIGHT_RED_FG
			bg_color = BRIGHT_RED_BG
			# fg_text_color = BRIGHT_WHITE_FG
			subtitle = f'Select Field{plural} to Remove'

		if clear_scr:
			clear()
		clear_scr = True
		print(self.format_title(title, color=f'{fg_text_color}{bg_color}'))
		print(self.format_subtitle(subtitle, fg_color))
		# print(self.format_h1(h1, self.get_file_color(
		#     os.path.splitext(filename)[1])))
		print('')

		for i, field_id in enumerate(field_ids):
			name = self.lib.get_field_obj(field_id)['name']
			type = self.lib.get_field_obj(field_id)['type']
			if i < (os.get_terminal_size()[1] - 7):
				print(
					f'{BRIGHT_WHITE_BG}{BLACK_FG}[{i+1}]{RESET} {BRIGHT_WHITE_BG}{BLACK_FG} {name} ({type}) {RESET}')
			else:
				print(f'{WHITE_FG}[...]{RESET}')
				break
		print('')

		print(self.format_subtitle(
			f'Enter #{plural}    Cancel', fg_color))
		print('> ', end='')

		com: list[str] = input().split(' ')
		selected_ids: list[int] = []
		try:
			for c in com:
				if int(c) > 0:
					if return_index:
						selected_ids.append(int(c)-1)
					else:
						selected_ids.append(field_ids[int(c)-1])
		except SystemExit:
			self.cleanup_before_exit()
			sys.exit()
		except:
			print(f'{ERROR} Invalid Tag Selection')

		if not allow_multiple and selected_ids:
			return [selected_ids[0]]
		return selected_ids

	def scr_edit_entry_text(self, entry_index, field_index, allow_newlines=True, clear_scr=True):
		"""Screen for editing an Entry text_line field."""

		title = f'{self.base_title} - Library \'{self.lib.library_dir}\''

		entry = self.lib.entries[entry_index]
		filename = f'{os.path.normpath(self.lib.library_dir + "/" + entry.path + "/" + entry.filename)}'
		field_name = self.lib.get_field_attr(
			entry.fields[field_index], 'name')
		subtitle = f'Editing \"{field_name}\" Field'
		h1 = f'{filename}'

		if clear_scr:
			clear()
		clear_scr = True
		print(self.format_title(title, color=f'{BLACK_FG}{BRIGHT_CYAN_BG}'))
		print(self.format_subtitle(subtitle))
		print(self.format_h1(h1, self.get_file_color(
			os.path.splitext(filename)[1])))
		print('')

		if not os.path.isfile(filename):
			print(
				f'{RED_BG}{BRIGHT_WHITE_FG}[File Missing]{RESET}{BRIGHT_RED_FG} (Run \'fix missing\' to resolve){RESET}')
			print('')
		else:
			self.print_thumbnail(entry_index, ignore_fields=True)

		print(self.format_title('Opened with Default Text Editor',
								f'{BLACK_FG}{BRIGHT_CYAN_BG}'))
		# print('')
		# print(
		# 	f'{BRIGHT_WHITE_BG}{BLACK_FG} {field_name}: {RESET} ')
		# print(self.lib.get_field_attr(entry.fields[field_index], 'content'))
		# for i, tag_id in enumerate(entry.fields[field_index][list(entry.fields[field_index].keys())[0]]):
		# 	tag = self.lib.get_tag_from_id(tag_id)
		# 	print(
		# 		f'{self.get_tag_color(tag.color)}[{i+1}]{RESET} {self.get_tag_color(tag.color)} {tag.display_name(self.lib)} {RESET}')
		# print('')

		# print(self.format_subtitle(
		# 	'Add <Tag Name>    Remove <#>    Open File    Close/Done    Quit'))

		# new_content: str = click.edit(self.lib.get_field_attr(
		# 	entry.fields[field_index], 'content'))
		new_content: str = '' # NOTE: Removing
		if new_content is not None:
			if not allow_newlines:
				new_content = new_content.replace('\r', '').replace('\n', '')
			self.lib.update_entry_field(
				entry_index, field_index, new_content.rstrip('\n').rstrip('\r'), 'replace')

	def scr_list_tags(self, query: str = '', tag_ids: list[int] = None, clear_scr=True) -> None:
		"""A screen for listing out and performing CRUD operations on Library Tags."""
		# NOTE: While a screen that just displays the first 40 or so random tags on your screen
		# isn't really that useful, this is just a temporary measure to provide a launchpad
		# screen for necessary commands such as adding and editing tags.
		# A more useful screen presentation might look like a list of ranked occurrences, but
		# that can be figured out and implemented later.
		tag_ids = tag_ids or []
		title = f'{self.base_title} - Library \'{self.lib.library_dir}\''


		while True:
			h1 = f'{len(self.lib.tags)} Tags'

			if tag_ids:
				if len(tag_ids) < len(self.lib.search_tags('')):
					h1 = f'[{len(tag_ids)}/{len(self.lib.tags)}] Tags'
					if query:
						h1 += f' connected to \'{query}\''
			else:
				h1 = f'No Tags'
				if query:
					h1 += f' connected to \'{query}\''

			if clear_scr:
				clear()
			clear_scr = True
			print(self.format_title(title))
			print(self.format_h1(h1))
			print('')

			tag_tuple_list = []
			for tag_id in tag_ids:
				tag = self.lib.get_tag(tag_id)
				if self.args.debug:
					tag_tuple_list.append(
						(tag.debug_name(), self.get_tag_color(tag.color)))
				else:
					tag_tuple_list.append(
					(tag.display_name(self.lib), self.get_tag_color(tag.color)))

			self.print_columns(tag_tuple_list, add_enum=True)

			print('')
			print(self.format_subtitle(
				'Create    Edit <#>    Delete <#>    Search <Query>    Close/Done', BRIGHT_MAGENTA_FG))
			print('> ', end='')

			com: list[str] = input().strip().split(' ')
			gc, message = self.global_commands(com)
			if gc:
				if message:
					clear()
					print(message)
					clear_scr=False
			else:
				com_name = com[0].lower()
				# Search Tags ==========================================================
				if com_name in ('search', 's'):
					if len(com) > 1:
						new_query: str = ' '.join(com[1:])
						# self.scr_list_tags(prev_scr, query=new_query,
						# 				tag_ids=self.lib.filter_tags(new_query, include_cluster=True))
						query=new_query
						tag_ids=self.lib.search_tags(new_query, include_cluster=True)
						# return
					else:
						# self.scr_list_tags(prev_scr, tag_ids=self.lib.filter_tags(''))
						tag_ids=self.lib.search_tags('')
						# return
				# Edit Tag ===========================================================
				elif com_name in ('edit', 'e'):
					if len(com) > 1:
						try:
							index = int(com[1]) - 1
							if index < 0:
								raise IndexError
							self.scr_manage_tag(tag_ids[index])

							# Refilter in case edits change results
							tag_ids=self.lib.search_tags(query, include_cluster=True)
							# self.scr_list_tags(prev_scr, query=query, tag_ids=tag_ids)
							# return
						# except SystemExit:
						# 	self.cleanup_before_exit()
						# 	sys.exit()
						except (ValueError, IndexError):
							clear()
							print(f'{ERROR} Invalid Selection \'{" ".join(com[1])}\'')
							clear_scr=False
							# self.scr_list_tags(prev_scr, query=query,
							# 				tag_ids=tag_ids, clear_scr=False)
							# return

				# Create Tag ============================================================
				elif com_name in ('create', 'mk'):
					tag = Tag(id=0, name='New Tag', shorthand='',
							aliases=[], subtags_ids=[], color='')
					self.scr_manage_tag(
						self.lib.add_tag_to_library(tag), mode='create')
					
					tag_ids=self.lib.search_tags(query, include_cluster=True)

					# self.scr_list_tags(prev_scr, query=query, tag_ids=tag_ids)
					# return
				# Delete Tag ===========================================================
				elif com_name in ('delete', 'del'):
					if len(com) > 1:
						if len(com) > 1:
							try:
								index = int(com[1]) - 1
								if index < 0:
									raise IndexError
								deleted = self.scr_delete_tag(tag_ids[index])
								if deleted:
									tag_ids.remove(tag_ids[index])
									tag_ids=self.lib.search_tags(query, include_cluster=True)
								# self.scr_list_tags(
								# 	prev_scr, query=query, tag_ids=tag_ids)
								# return
							# except SystemExit:
							# 	self.cleanup_before_exit()
							# 	sys.exit()
							except IndexError:
								clear()
								print(
									f'{ERROR} Invalid Selection \'{" ".join(com[1])}\'')
								clear_scr=False
								# self.scr_list_tags(prev_scr, query=query,
								# 				tag_ids=tag_ids, clear_scr=False)
								# return
				# Close View ===========================================================
				elif com_name in ('close', 'c', 'done'):
					# prev_scr()
					return
				# # Quit =================================================================
				# elif com[0].lower() == 'quit' or com[0].lower() == 'q':
				# 	self.lib.save_library_to_disk()
				# 	# self.cleanup()
				# 	sys.exit()
				# # Quit without Saving ==================================================
				# elif com[0].lower() == 'quit!' or com[0].lower() == 'q!':
				# 	# self.cleanup()
				# 	sys.exit()
				# Unknown Command ======================================================
				else:
					clear()
					print(
						f'{ERROR} Unknown command \'{" ".join(com)}\'')
					# self.scr_list_tags(prev_scr, query=query,
					# 				tag_ids=tag_ids, clear_scr=False)
					# return
					clear_scr=False


	def scr_top_tags(self, clear_scr=True) -> None:
		"""A screen that lists out the top tags for the library."""

		title = f'{self.base_title} - Library \'{self.lib.library_dir}\''

		while True:
			h1 = f'Top Tags'

			# if tag_ids:
			# 	if len(tag_ids) < len(self.lib.filter_tags('')):
			# 		h1 = f'[{len(tag_ids)}/{len(self.lib.tags)}] Tags'
			# 		if query:
			# 			h1 += f' connected to \'{query}\''
			# else:
			# 	h1 = f'No Tags'
			# 	if query:
			# 		h1 += f' connected to \'{query}\''

			if clear_scr:
				clear()
			clear_scr = True
			print(self.format_title(title))
			print(self.format_h1(h1))
			print('')

			tag_tuple_list = []
			for tag_id, count in self.lib.tag_entry_refs:
				tag = self.lib.get_tag(tag_id)
				if self.args.debug:
					tag_tuple_list.append(
						(f'{tag.debug_name()} - {count}', self.get_tag_color(tag.color)))
				else:
					tag_tuple_list.append(
					(f'{tag.display_name(self.lib)} - {count}', self.get_tag_color(tag.color)))

			self.print_columns(tag_tuple_list, add_enum=True)

			print('')
			print(self.format_subtitle(
				'Close/Done', BRIGHT_MAGENTA_FG))
			print('> ', end='')

			com: list[str] = input().lstrip().rstrip().split(' ')
			gc, message = self.global_commands(com)
			if gc:
				if message:
					clear()
					print(message)
					clear_scr=False
			else:
				# Close View ===================================================
				if (com[0].lower() == 'close' or com[0].lower() == 'c' or com[0].lower() == 'done'):
					return
				# Unknown Command ==============================================
				elif com[0]:
					clear()
					print(
						f'{ERROR} Unknown command \'{" ".join(com)}\'')
					clear_scr=False

					

	def scr_manage_tag(self, tag_id: int, mode='edit', clear_scr=True):
		"""Screen for editing fields of a Tag object."""

		title = f'{self.base_title} - Library \'{self.lib.library_dir}\''
		
		while True:
			tag: Tag = self.lib.get_tag(tag_id)
			subtitle = f'Editing Tag \"{self.lib.get_tag(tag_id).display_name(self.lib)}\"'
			# h1 = f'{self.lib.tags[tag_index].display_name()}'

			fg_text_color = BLACK_FG
			fg_color = BRIGHT_CYAN_FG
			bg_color = BRIGHT_CYAN_BG
			if mode == 'create':
				subtitle = f'Creating Tag \"{self.lib.get_tag(tag_id).display_name(self.lib)}\"'
				fg_color = BRIGHT_GREEN_FG
				bg_color = BRIGHT_GREEN_BG
			# elif mode == 'remove':
			# 	# TODO: Uhh is this ever going to get used? Delete this when you know.
			# 	subtitle = f'Removing Tag \"{self.lib.get_tag_from_id(tag_id).display_name(self.lib)}\"'
			# 	fg_color = BRIGHT_RED_FG
			# 	bg_color = BRIGHT_RED_BG

			if clear_scr:
				clear()
			clear_scr = True
			print(self.format_title(title, color=f'{fg_text_color}{bg_color}'))
			print(self.format_subtitle(subtitle, fg_color))
			# print(self.format_h1(h1, self.get_file_color(
			# 	os.path.splitext(filename)[1])))
			if self.args.debug:
				print('')
				print(f'{BRIGHT_WHITE_BG}{BLACK_FG} ID: {RESET} ', end='')
				print(tag.id)

			print('')
			print(f'{BRIGHT_WHITE_BG}{BLACK_FG} Name: {RESET} ', end='')
			print(tag.name)

			print(f'{BRIGHT_WHITE_BG}{BLACK_FG} Shorthand: {RESET} ', end='')
			print(tag.shorthand)

			print('')
			print(f'{BRIGHT_WHITE_BG}{BLACK_FG} Aliases: {RESET} ', end='\n')
			for a in tag.aliases:
				print(f'{a}')

			print('')
			print(f'{BRIGHT_WHITE_BG}{BLACK_FG} Subtags: {RESET} ', end='\n')
			char_count: int = 0
			for id in tag.subtag_ids:
				st = self.lib.get_tag(id)
				# Properly wrap Tags on screen
				char_count += len(f' {st.display_name(self.lib)} ') + 1
				if char_count > os.get_terminal_size()[0]:
					print('')
					char_count = len(f' {st.display_name(self.lib)} ') + 1
				print(
					f'{self.get_tag_color(st.color)} {st.display_name(self.lib)} {RESET}', end='')
				# If the tag isn't the last one, print a space for the next one.
				if id != tag.subtag_ids[-1]:
					print(' ', end='')
				else:
					print('')

			print('')
			print(f'{BRIGHT_WHITE_BG}{BLACK_FG} Color: {RESET} ', end='')
			print(f'{self.get_tag_color(tag.color)} {tag.color.title()} {RESET}')

			print('')
			print(self.format_subtitle(
				'Edit <Field>    Close/Done', fg_color))
			print('> ', end='')

			com: list[str] = input().lstrip().rstrip().split(' ')
			gc, message = self.global_commands(com)
			if gc:
				if message:
					clear()
					print(message)
					clear_scr=False
			else:

				# Edit Tag Field =======================================================
				if (com[0].lower() == 'edit' or com[0].lower() == 'e'):
					if len(com) > 1:
						selection: str = ' '.join(com[1:]).lower()
						if 'id'.startswith(selection) and self.args.debug:
							clear()
							print(
								f'{ERROR} Tag IDs are not editable.')
							clear_scr=False
						elif 'name'.startswith(selection):
							new_name: str = self.scr_edit_text(
								text=tag.name,
								field_name='Name',
								allow_newlines=False)
							new_tag: Tag = Tag(
								id=tag.id,
								name=new_name,
								shorthand=tag.shorthand,
								aliases=tag.aliases,
								subtags_ids=tag.subtag_ids,
								color=tag.color)
							self.lib.update_tag(new_tag)
							# self.scr_manage_tag(tag_id=tag_id, mode=mode)
							# return
							# clear_scr=False
						elif 'shorthand'.startswith(selection):
							new_shorthand: str = self.scr_edit_text(
								text=tag.shorthand,
								field_name='Shorthand',
								allow_newlines=False)
							new_tag: Tag = Tag(
								id=tag.id,
								name=tag.name,
								shorthand=new_shorthand,
								aliases=tag.aliases,
								subtags_ids=tag.subtag_ids,
								color=tag.color)
							self.lib.update_tag(new_tag)
							# self.scr_manage_tag(tag_id=tag_id, mode=mode)
							# return
							# clear_scr=False
						elif 'aliases'.startswith(selection):
							new_aliases: list[str] = self.scr_edit_text(
								text='\n'.join(tag.aliases),
								field_name='Aliases',
								note=f'# Tag Aliases Below Are Separated By Newlines',
								allow_newlines=True).split('\n')
							new_tag: Tag = Tag(
								id=tag.id,
								name=tag.name,
								shorthand=tag.shorthand,
								aliases=new_aliases,
								subtags_ids=tag.subtag_ids,
								color=tag.color)
							self.lib.update_tag(new_tag)
							# self.scr_manage_tag(tag_id=tag_id, mode=mode)
							# return
							# clear_scr=False
						elif 'subtags'.startswith(selection):
							new_subtag_ids: list[int] = self.scr_edit_generic_tag_box(
								tag_ids=tag.subtag_ids,
								tag_box_name='Subtags'
							)
							new_tag: Tag = Tag(
								id=tag.id,
								name=tag.name,
								shorthand=tag.shorthand,
								aliases=tag.aliases,
								subtags_ids=new_subtag_ids,
								color=tag.color)
							self.lib.update_tag(new_tag)
							# self.scr_manage_tag(tag_id=tag_id, mode=mode)
							# return
							# clear_scr=False
						elif 'color'.startswith(selection):
							new_color: str = self.scr_tag_color_dropdown(
								fallback=tag.color,
								colors=TAG_COLORS)
							new_tag: Tag = Tag(
								id=tag.id,
								name=tag.name,
								shorthand=tag.shorthand,
								aliases=tag.aliases,
								subtags_ids=tag.subtag_ids,
								color=new_color)
							self.lib.update_tag(new_tag)
							# self.scr_manage_tag(tag_id=tag_id, mode=mode)
							# return
							# clear_scr=False
						else:
							clear()
							print(
								f'{ERROR} Unknown Tag field \"{" ".join(com[1:])}\".')
							# self.scr_manage_tag(tag_id, mode, clear_scr=False)
							# return
							clear_scr=False
				# Close View ===========================================================
				elif (com[0].lower() == 'close' or com[0].lower() == 'done' or com[0].lower() == 'c'):
					return
				# # Quit =================================================================
				# elif com[0].lower() == 'quit' or com[0].lower() == 'q':
				# 	self.lib.save_library_to_disk()
				# 	# self.cleanup()
				# 	sys.exit()
				# # Quit without Saving ==================================================
				# elif com[0].lower() == 'quit!' or com[0].lower() == 'q!':
				# 	# self.cleanup()
				# 	sys.exit()
				# Unknown Command ======================================================
				else:
					clear()
					print(
						f'{ERROR} Unknown command \'{" ".join(com)}\'')
					clear_scr=False
					# return self.scr_browse_entries_gallery(index, clear_scr=False)

	def scr_delete_tag(self, tag_id: int, clear_scr=True) -> bool:
		"""Screen for confirming the deletion of a Tag."""

		title = f'{self.base_title} - Library \'{self.lib.library_dir}\''

		tag: Tag = self.lib.get_tag(tag_id)
		subtitle = f'Confirm Deletion of Tag \"{self.lib.get_tag(tag_id).display_name(self.lib)}\"'
		# h1 = f'{self.lib.tags[tag_index].display_name()}'
		entry_ref_count, subtag_ref_count = self.lib.get_tag_ref_count(tag_id)

		fg_text_color = BLACK_FG
		fg_color = BRIGHT_RED_FG
		bg_color = BRIGHT_RED_BG

		if clear_scr:
			clear()
		clear_scr = True
		print(self.format_title(title, color=f'{fg_text_color}{bg_color}'))
		print(self.format_subtitle(subtitle, fg_color))
		print('')

		print(f'{INFO} {BRIGHT_WHITE_FG}This Tag is in {fg_color}{entry_ref_count}{RESET}{BRIGHT_WHITE_FG} Entries{RESET} ', end='')
		print('')

		print(f'{INFO} {BRIGHT_WHITE_FG}This Tag is a Subtag for {fg_color}{subtag_ref_count}{RESET}{BRIGHT_WHITE_FG} Tags{RESET} ', end='')
		print('')

		print('')
		print(f'{BRIGHT_WHITE_BG}{BLACK_FG} Name: {RESET} ', end='')
		print(tag.name)

		print(f'{BRIGHT_WHITE_BG}{BLACK_FG} Shorthand: {RESET} ', end='')
		print(tag.shorthand)

		print('')
		print(f'{BRIGHT_WHITE_BG}{BLACK_FG} Aliases: {RESET} ', end='\n')
		for a in tag.aliases:
			print(f'{a}')

		print('')
		print(f'{BRIGHT_WHITE_BG}{BLACK_FG} Subtags: {RESET} ', end='\n')
		char_count: int = 0
		for id in tag.subtag_ids:
			st = self.lib.get_tag(id)
			# Properly wrap Tags on screen
			char_count += len(f' {st.display_name(self.lib)} ') + 1
			if char_count > os.get_terminal_size()[0]:
				print('')
				char_count = len(f' {st.display_name(self.lib)} ') + 1
			print(
				f'{self.get_tag_color(st.color)} {st.display_name(self.lib)} {RESET}', end='')
			# If the tag isn't the last one, print a space for the next one.
			if id != tag.subtag_ids[-1]:
				print(' ', end='')
			else:
				print('')

		print('')
		print(f'{BRIGHT_WHITE_BG}{BLACK_FG} Color: {RESET} ', end='')
		print(f'{self.get_tag_color(tag.color)} {tag.color.title()} {RESET}')

		print('')
		print(self.format_subtitle(
			'Yes    Cancel', fg_color))
		print('> ', end='')

		com: str = input().rstrip()

		if com.lower() == 'yes' or com.lower() == 'y':
			self.lib.remove_tag(tag_id)
			return True

		return False

	def scr_edit_text(self, text: str, field_name: str, note: str = '', allow_newlines=True, clear_scr=True) -> str:
		"""
		Screen for editing generic text. Currently used in Tag editing.\n
		`text`: The text to be edited and returned.\n
		`field_name`: The name to display of what is being edited.\n
		`note`: An optional help message to display on screen for users..\n
		`allow_newlines`: Determines if the text should be allowed to contain newlines.\n
		"""
		# NOTE: This code is derived from scr_edit_entry_text, just without the
		# specific entry stuff like filenames and preview images. There may be
		# a good way to combine the methods in the future, but for now here's this.
		title = f'{self.base_title} - Library \'{self.lib.library_dir}\''
		subtitle = f'Editing \"{field_name}\"'

		if clear_scr:
			clear()
		clear_scr = True
		print(self.format_title(title, color=f'{BLACK_FG}{BRIGHT_CYAN_BG}'))
		print(self.format_subtitle(subtitle))
		print('')

		print(self.format_title('Opened with Default Text Editor',
								f'{BLACK_FG}{BRIGHT_CYAN_BG}'))

		# new_text: str = click.edit(text)
		new_text: str = input()
		if new_text is not None:
			if not allow_newlines:
				new_text = new_text.replace('\r', '').replace('\n', '')
			else:
				new_text = new_text.rstrip('\n').rstrip('\r')
			return new_text
		return text

	def scr_tag_color_dropdown(self, fallback: str, colors: list[str], clear_scr=True) -> str:
		"""
		Screen for selecting and returning a string of a color name. Used in Tag editing.
		Fallback: The value to return if an invalid selection by the user was made.
		"""

		title = f'{self.base_title} - Library \'{self.lib.library_dir}\''
		subtitle = f'Select Color'

		fg_text_color = BLACK_FG
		fg_color = BRIGHT_CYAN_FG
		bg_color = BRIGHT_CYAN_BG

		if clear_scr:
			clear()
		clear_scr = True

		print(self.format_title(title, color=f'{fg_text_color}{bg_color}'))
		print(self.format_subtitle(subtitle, fg_color))
		print('')

		color_tuple_list = []
		for color in colors:
			color_tuple_list.append((color.title(), self.get_tag_color(color)))

		self.print_columns(color_tuple_list, add_enum=True)
		print('')

		# for i, color in enumerate(colors):
		# 	if i < (os.get_terminal_size()[1] - 7):
		# 		print(
		# 			f'{self.get_tag_color(color)}[{i+1}]{RESET} {self.get_tag_color(color)} {color.title()} {RESET}')
		# 	else:
		# 		print(f'{WHITE_FG}[...]{RESET}')
		# 		break
		# print('')

		print(self.format_subtitle(
			f'Enter #    Cancel', fg_color))
		print('> ', end='')

		selected: str = input()
		try:
			if selected.isdigit() and 0 < int(selected) <= len(colors):
				selected = colors[int(selected)-1]
				return selected
		# except SystemExit:
		# 	self.cleanup_before_exit()
		# 	sys.exit()
		except:
			print(f'{ERROR} Invalid Tag Selection')

		return fallback

	def scr_edit_generic_tag_box(self, tag_ids: list[int], tag_box_name: str, clear_scr=True) -> list[int]:
		"""Screen for editing a generic tag_box. Used in Tag subtag modification."""

		title = f'{self.base_title} - Library \'{self.lib.library_dir}\''

		while True:
			subtitle = f'Editing {tag_box_name}'

			if clear_scr:
				clear()
			clear_scr = True

			print(self.format_title(title, color=f'{BLACK_FG}{BRIGHT_CYAN_BG}'))
			print(self.format_subtitle(subtitle))
			print('')

			print(
				f'{BRIGHT_WHITE_BG}{BLACK_FG} {tag_box_name}: {RESET} ')
			for i, id in enumerate(tag_ids):
				tag = self.lib.get_tag(id)
				print(
					f'{self.get_tag_color(tag.color)}[{i+1}]{RESET} {self.get_tag_color(tag.color)} {tag.display_name(self.lib)} {RESET}')
			print('')

			print(self.format_subtitle(
				'Add <Tag Name>    Remove <#>    Close/Done    Quit'))
			print('> ', end='')

			com: list[str] = input().lstrip().rstrip().split(' ')
			gc, message = self.global_commands(com)
			if gc:
				if message:
					clear()
					print(message)
					clear_scr=False
			else:

				# Add Tag ==============================================================
				if com[0].lower() == 'add':
					if len(com) > 1:
						tag_list = self.lib.search_tags(
							' '.join(com[1:]), include_cluster=True)
						selected_ids: list[int] = []
						if len(tag_list) > 1:
							selected_ids = self.scr_select_tags(tag_list)
						else:
							selected_ids = tag_list  # Single Tag
						if selected_ids:
							for id in selected_ids:
								if id in tag_ids:
									selected_ids.remove(id)
							return self.scr_edit_generic_tag_box(tag_ids+selected_ids, tag_box_name)
							tag_ids = tag_ids+selected_ids
						# else:
						# 	return self.scr_edit_generic_tag_box(tag_ids, tag_box_name)
				# Remove Tag ===========================================================
				elif com[0].lower() == 'remove' or com[0].lower() == 'rm':
					if len(com) > 1:
						try:
							# selected_tag_ids: list[int] = []
							# for c in com[1:]:
							# 	if (int(c)-1) < 0:
							# 		raise IndexError
							# 	selected_tag_ids.append(tag_ids[int(c[1])-1])
							selected_id = tag_ids[int(com[1])-1]
							tag_ids.remove(selected_id)
							# return self.scr_edit_generic_tag_box(tag_ids, tag_box_name)
						# except SystemExit:
						# 	self.cleanup_before_exit()
						# 	sys.exit()
						except:
							clear()
							print(f'{ERROR} Invalid Tag Selection \'{com[1:]}\'')
							# return self.scr_edit_generic_tag_box(tag_ids, tag_box_name, clear_scr=False)
							clear_scr=False
				# Close View ===========================================================
				elif (com[0].lower() == 'close' or com[0].lower() == 'c' or com[0].lower() == 'done'):
					# clear()
					# pass
					return tag_ids
				# # Quit =================================================================
				# elif com[0].lower() == 'quit' or com[0].lower() == 'q':
				# 	self.lib.save_library_to_disk()
				# 	# self.cleanup()
				# 	sys.exit()
				# # Quit without Saving ==================================================
				# elif com[0].lower() == 'quit!' or com[0].lower() == 'q!':
				# 	# self.cleanup()
				# 	sys.exit()
				# Unknown Command ======================================================
				else:
					clear()
					print(f'{ERROR} Unknown command \'{" ".join(com)}\'')
					# return self.scr_edit_generic_tag_box(tag_ids, tag_box_name, clear_scr=False)
					clear_scr=False

			# return tag_ids<|MERGE_RESOLUTION|>--- conflicted
+++ resolved
@@ -23,11 +23,7 @@
 from src.core.utils.web import *
 from src.core.utils.fs import *
 from src.core.library import *
-<<<<<<< HEAD
 from src.qt.helpers.file_opener import open_file
-=======
-from src.qt.helpers.file_opener import file_open
->>>>>>> f40be005
 
 WHITE_FG = '\033[37m'
 WHITE_BG = '\033[47m'
@@ -358,7 +354,7 @@
 				temp = self.external_preview_default
 				temp.save(external_preview_path)
 
-			file_open(external_preview_path)
+			open_file(external_preview_path)
 	
 	def set_external_preview_default(self) -> None:
 		"""Sets the external preview to its default image."""
@@ -1708,10 +1704,9 @@
 					elif (com[0].lower() == 'open' or com[0].lower() == 'o'):
 						if len(com) > 1:
 							if com[1].lower() == 'location' or com[1].lower() == 'l':
-								args = ['explorer', '/select,', filename]
-								subprocess.call(args)
+								open_file(filename, True)
 						else:
-							file_open(filename)
+							open_file(filename)
 						# refresh=False
 						# self.scr_browse_entries_gallery(index)
 					# Add Field ============================================================
@@ -2157,7 +2152,7 @@
 				elif (com[0].lower() == 'open' or com[0].lower() == 'o'):
 					for match in self.lib.missing_matches[filename]:
 						fn = os.path.normpath(self.lib.library_dir + "/" + match + "/" + entry.filename)
-						file_open(fn)
+						open_file(fn)
 					refresh = False
 					# clear()
 					# return self.scr_choose_missing_match(index, clear_scr=False)
@@ -2277,14 +2272,9 @@
 					elif (com[0].lower() == 'open' or com[0].lower() == 'o'):
 						# for match in self.lib.missing_matches[filename]:
 						# 	fn = f'{os.path.normpath(self.lib.library_dir + "/" + match + "/" + entry_1.filename)}'
-<<<<<<< HEAD
 						# 	open_file(fn)
-=======
-						# 	if os.path.isfile(fn):
-						# 		os.startfile(fn)
->>>>>>> f40be005
-						file_open(dupe[0])
-						file_open(dupe[1])
+						open_file(dupe[0])
+						open_file(dupe[1])
 						# clear()
 						# return self.scr_resolve_dupe_files(index, clear_scr=False)
 					# Mirror Entries ===================================================
@@ -2392,7 +2382,7 @@
 
 				# Open with Default Application ========================================
 				if (com[0].lower() == 'open' or com[0].lower() == 'o'):
-					file_open(filename)
+					open_file(filename)
 					# self.scr_edit_entry_tag_box(entry_index, field_index)
 					# return
 				# Close View ===========================================================
